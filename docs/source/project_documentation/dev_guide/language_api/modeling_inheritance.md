<<<<<<< HEAD
---
layout: default
title: Modeling Data Structure Inheritance
parent: Developer's Guide to AaC
---

# AaC Inheritance Capaility and Limitations

Version `0.4.0` changed how inheritance works in AaC.  AaC now provides a more "standard" inheritance construct within the `Schema` data declaration using the `extends` field.  By "standard", we mean you can extend your `Schema` in the same way you would extend a python class since AaC uses python under the hood.  In short, you can extend schemas using an object-oriented mindset.  That said, this only applies to `Schema`.  While it is technically possible to extend an `Enum` in python, AaC does not support `enum` extension.  This may be revisited in the future, but initial attempts to support Enum extension in the underlying python code generation did not work.  And of course, extending primitives is not a thing (but you can define new primitives).

# Modeling AaC Inheritance

Let's take a quick look at this how AaC supports `Schema` inheritance.

Example AaC Schema extension:
```yaml
schema:
  name: Person
  package: aac.example
  root: person
  fields:
    - name: name
      type: string
    - name: age
      type: int
---
schema:
  name: Employee
  package: aac.example
  root: employee
  extends:
    - name: Person
      package: aac.example
  fields:
    - name: id
      type: string
```

We've defined a generic person and extended that to an employee which adds the `id` field.  To use these in an AaC model we would do the following.

```yaml
person:
  name: Sally
  age: 36
---
employee:
  name: Ray
  age: 28
  id: S234110
```

# Inheritance Modifiers

Just as in most programming languages, the AaC language provides some basic modifiers to control what you can and can't do with inheritance.

- `abstract` - This allows you to declare your schema as an abstract type, meaning it cannot be "instantiated" directly in a declaration.  In AaC you can think of this as either being a root type or field in another `Schema`.
- `final` - This allows you to declare your schema as a final type, meaning it cannot be extended by another `Schema`.  In AaC this means you cannot include the final schema in another schema's extends field.

To use these inheritance modifiers you simply add them to the modifiers field of the schema.  Let's update the previous example to see how this works.

```yaml
schema:
  name: Person
  package: aac.example
  modifiers:
    - abstract
  fields:
    - name: name
      type: string
    - name: age
      type: int
---
schema:
  name: Employee
  package: aac.example
  modifiers:
    - final
  root: employee
  extends:
    - name: Person
      package: aac.example
  fields:
    - name: id
      type: string
```

We can no longer instantiate a Person because it is now `abstract`.  We would also be prevented from creating something like `SalaryEmployee` that would extend `Employee` because `Employee` has the `final` modifier.

## Using Inheritance

Now that we can define inheritance, how can we use it.  The intended use case is to allow polymorphism in your field declaration.  Let's look at another example to explain.

```yaml
schema:
  name: Person
  package: aac.example
  modifiers:
    - abstract
  fields:
    - name: name
      type: string
    - name: age
      type: int
---
schema:
  name: Employee
  package: aac.example
  modifiers:
    - final
  extends:
    - name: Person
      package: aac.example
  fields:
    - name: id
      type: string
schema:
  name: Contractor
  package: aac.example
  modifiers:
    - final
  extends:
    - name: Person
      package: aac.example
  fields:
    - name: contractor_id
      type: string
    - name: supplier
      type: string
---
schema:
  name: Team
  package: aac.example
  root: team
  fields:
    - name: name
      type: string
    - name: members
      type: typeref(aac.example.Person)
```

We no longer define individuals but teams, and that team includes members that can be made up of `Employee` or `Contractor`.

# Inheritance prior to AaC 0.4.0

## Modeling Data Structure Inheritance
=======
# Modeling Data Structure Inheritance
>>>>>>> 5498f837
Architecture-as-Code allows users to model data structure inheritance in `schema` definitions, the definition type used to model data structures in AaC. Inheritance modeling is officially supported in AaC [version 0.1.4](https://github.com/DevOps-MBSE/AaC/releases/tag/v0.1.4) and above; users wanting to model data structure inheritance in earlier versions are able to do so with some extra work, see [Modeling Inheritance in 0.1.3 or Earlier Versions](#modeling-inheritance-in-013-or-earlier-versions).

## Modeling Inheritance in Current Versions
Version `0.1.4` of AaC introduced changes to support inheritance for `schema` definitions. The inheritance mechanism applies transitive attributes from the `fields` and `validation` fields from the parent definition(s). These attributes are applied to child definitions (sub-class definitions) automatically when ingested into a `LanguageContext`; this means that developers using AaC version `0.1.4` or above automatically have their inherited definitions' transitive attributes applied -- thus developers do not need to do any sort of lookup or resolving of inherited, transitive attributes.

### Supporting Structure Changes
The first change was to add an additional field to the `schema` definition named `inherits` that references other definition names:

```{eval-rst}
.. literalinclude:: ../../../../../python/src/aac/spec/spec.yaml
    :language: yaml
    :lines: 266-311
    :emphasize-lines: 22-25
```

Example data structure with inheritance from `python/model/flow/DataA.yaml`:

<<<<<<< HEAD
### Accessing Inherited Attributes
=======
```{eval-rst}
.. literalinclude:: ../../../../../python/model/flow/DataA.yaml
    :language: yaml
    :emphasize-lines: 6-7
```
## Accessing Inherited Attributes
>>>>>>> 5498f837
Inherited attributes are automatically applied to the child definition (sub-class definition), and can be accessed simply by accessing the child definitions' fields. In the above example where we reference `DataA` in `python/model/flow/DataA.yaml`, we can see that we'll inherit three fields (`source`, `destination`, and `content-length`) and no validations. So, despite `DataA` only declaring a single field, `request`, we'll find that the definition of `DataA` in the active context has inherited the three previously-mentioned fields:
```
Definition(
    uid=UUID('...'),
    name='DataA',
     content='...',
     source=AaCFile(...),
     lexemes=[...],
     structure={
        'schema': {
            'inherits': ['DataMessage'],
            'name': 'DataA',
            'fields': [
                {'name': 'request', 'type': 'string'},
                {'name': 'source', 'type': 'string'},      # <-- Inherited Field
                {'name': 'destination', 'type': 'string'}, # <-- Inherited Field
                {'name': 'content-length', 'type': 'int'}, # <-- Inherited Field
            ]
        }
    }
)
```

### Looking up Inherited Definitions
If you're interested in obtaining the definitions that are inherited by another definition, you can easily access the list of inherited definitions by accessing the `inherits` field, which returns a list of strings (definition names).
```python
active_context = get_active_context()
data_a_definition = get_active_context().get_definition_by_name("DataA")
inherited_definition_names = data_a_definition.get_inherits() # returns ['DataMessage']

# This loop will iterate over all of the parent definitions, if they're in the active context.
for definition_name in inherited_definition_names:
    parent_definition = get_active_context().get_definition_by_name(definition_name)
```

## Modeling Inheritance in 0.1.3 or Earlier Versions
While inheritance is not explicitly supported in version `0.1.3`, motivated users can recreate the mechanisms for their plugins.

### Recreate the Schema Changes
The first step will be alter the `schema` definition to support inheritance as mentioned in the [supporting changes](#modeling-inheritance-in-013-or-earlier-versions) section above.

Extend the schema structure to include the new `inherits` field:
```yaml
ext:
   name: SchemaInheritanceExtension
   type: schema
   schemaExt:
      add:
        - name: inherits
          type: reference[]
```

### Accessing the Inherited Fields
Because `0.1.3` and earlier versions don't automatically apply inherited fields or validations, you will have to manually look them up. Start by getting the list of inherited definition names, look them up in the context, then extract the fields and validations from the parent definitions.

```python
active_context = get_active_context()
data_a_definition = get_active_context().get_definition_by_name("DataA")
inherited_definition_names = data_a_definition.get_top_level_fields().get("inherits") or []
# above line returns {'inherits': ['DataMessage'], 'name': 'DataA', 'fields': [{'name': 'request', 'type': 'string'}]}
#   or defaults to any empty list if the entry or `inherits` field is None.

# This loop will iterate over all of the parent definitions, if they're in the active context.
for definition_name in inherited_definition_names:
    parent_definition = get_active_context().get_definition_by_name(definition_name)
    inherited_fields = parent_definition.get_top_level_fields().get("fields") or [] # We access 'fields' again because this is a schema definition
    inherited_validation = parent_definition.get_top_level_fields().get("validation") or []
```<|MERGE_RESOLUTION|>--- conflicted
+++ resolved
@@ -1,4 +1,3 @@
-<<<<<<< HEAD
 ---
 layout: default
 title: Modeling Data Structure Inheritance
@@ -144,9 +143,6 @@
 # Inheritance prior to AaC 0.4.0
 
 ## Modeling Data Structure Inheritance
-=======
-# Modeling Data Structure Inheritance
->>>>>>> 5498f837
 Architecture-as-Code allows users to model data structure inheritance in `schema` definitions, the definition type used to model data structures in AaC. Inheritance modeling is officially supported in AaC [version 0.1.4](https://github.com/DevOps-MBSE/AaC/releases/tag/v0.1.4) and above; users wanting to model data structure inheritance in earlier versions are able to do so with some extra work, see [Modeling Inheritance in 0.1.3 or Earlier Versions](#modeling-inheritance-in-013-or-earlier-versions).
 
 ## Modeling Inheritance in Current Versions
@@ -163,17 +159,21 @@
 ```
 
 Example data structure with inheritance from `python/model/flow/DataA.yaml`:
-
-<<<<<<< HEAD
+```yaml
+import:
+  files:
+    - ./DataMessage.yaml
+---
+schema:
+  inherits:
+    - DataMessage
+  name: DataA
+  fields:
+  - name: request
+    type: string
+```
+
 ### Accessing Inherited Attributes
-=======
-```{eval-rst}
-.. literalinclude:: ../../../../../python/model/flow/DataA.yaml
-    :language: yaml
-    :emphasize-lines: 6-7
-```
-## Accessing Inherited Attributes
->>>>>>> 5498f837
 Inherited attributes are automatically applied to the child definition (sub-class definition), and can be accessed simply by accessing the child definitions' fields. In the above example where we reference `DataA` in `python/model/flow/DataA.yaml`, we can see that we'll inherit three fields (`source`, `destination`, and `content-length`) and no validations. So, despite `DataA` only declaring a single field, `request`, we'll find that the definition of `DataA` in the active context has inherited the three previously-mentioned fields:
 ```
 Definition(
