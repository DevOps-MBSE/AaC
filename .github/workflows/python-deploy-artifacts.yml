--- conflicted
+++ resolved
@@ -10,11 +10,7 @@
 jobs:
   build_deployment_artifacts:
     name: Build Artifacts
-<<<<<<< HEAD
-    uses: jondavid-black/AaC/.github/workflows/python-build-artifacts.yml@d5a6aa040cbc269256c22d8fd567920a1388c33f
-=======
     uses: jondavid-black/AaC/.github/workflows/python-build-artifacts.yml@02102c9eeeed9f2ba16a850c0e7a25c7c49aaf33
->>>>>>> dd7b96c8
 
   deploy_artifacts:
     name: Deploy Artifacts
