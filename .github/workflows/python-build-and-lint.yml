on:
  workflow_call:

defaults:
  run:
    working-directory: ./python

jobs:
  build_python_artifacts:
    name: Build Artifacts
    runs-on: ubuntu-20.04
    steps:
      - name: Checkout Repository
        uses: actions/checkout@v3

      - name: Set up Python 3.9
        uses: actions/setup-python@v4
        with:
          python-version: 3.9

      - name: Install the AaC Package
        run: pip install aac -e .[all]

      - name: Lint with flake8
        run: flake8 .

      - name: List Transitive Dependencies
        run: pipdeptree

      - name: Build distribution package
        run: python setup.py bdist_wheel

      - name: Upload Python Wheel
        uses: actions/upload-artifact@v3
        with:
          name: aac_wheel
          path: python/dist/

      - name: Build Documentation
<<<<<<< HEAD
        uses: ammaraskar/sphinx-action@0.4
        with:
          pre-build-command: "pip install aac -e .[all]"
          docs-folder: "docs/"
=======
        run: |
          cp -R ../docs/ ./docs
          cd ./docs
          sphinx-build source doc_artifacts
>>>>>>> 2831f7ec

      - name: Upload Documentation
        uses: actions/upload-artifact@v3
        with:
          name: aac-documentation
          path: |
            python/docs/doc_artifacts/api
            python/docs/doc_artifacts/project_documentation

      - name: Generate RESTful API Documentation
        run: |
          mkdir oasv3-spec
          aac gen-openapi-spec oasv3-spec

      - name: Upload RESTful API Documentation
        uses: actions/upload-artifact@v3
        with:
          name: rest-api-documentation
          path: python/oasv3-spec<|MERGE_RESOLUTION|>--- conflicted
+++ resolved
@@ -37,17 +37,10 @@
           path: python/dist/
 
       - name: Build Documentation
-<<<<<<< HEAD
-        uses: ammaraskar/sphinx-action@0.4
-        with:
-          pre-build-command: "pip install aac -e .[all]"
-          docs-folder: "docs/"
-=======
         run: |
           cp -R ../docs/ ./docs
           cd ./docs
           sphinx-build source doc_artifacts
->>>>>>> 2831f7ec
 
       - name: Upload Documentation
         uses: actions/upload-artifact@v3
