--- conflicted
+++ resolved
@@ -33,14 +33,7 @@
         uses: actions/configure-pages@v3
 
       - name: Build Documentation
-<<<<<<< HEAD
-        uses: ammaraskar/sphinx-action@0.4
-        with:
-          pre-build-command: "pip install aac -e .[all]"
-          docs-folder: "docs/"
-=======
         run: sphinx-build ../docs/source gen_docs
->>>>>>> 2831f7ec
 
       - name: Upload Artifact
         uses: actions/upload-pages-artifact@v2
