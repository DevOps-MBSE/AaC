on:
  workflow_call:

defaults:
  run:
    working-directory: ./python

jobs:
  python_tests:
    name: Python ${{ matrix.py_version }} Tests
    runs-on: ubuntu-latest

    strategy:
      matrix:
        py_version: ["3.9.0", "3.9.13", "3.10.5"]

    steps:
      - name: Checkout Repository
        uses: actions/checkout@v2

      - name: Set up Python ${{ matrix.py_version }}
        uses: actions/setup-python@v2
        with:
          python-version: ${{ matrix.py_version }}

      - name: Install the AaC Package
        run: pip install -e .[all]

      - name: Run Tox Tests
        if: matrix.py_version != '3.9.13'
        run: tox -e $(echo py${{ matrix.py_version }} | awk -F "." '{print $1$2;}')

      - name: Run Tox Tests With Coverage
        if: matrix.py_version == '3.9.13'
        run: tox -e py39 -- --coverage-report html

      - name: Upload Code Coverage Report
        uses: actions/upload-artifact@v2
        if: matrix.py_version == '3.9.13'
        with:
          name: test-coverage-report
          path: python/html_code_coverage/

      - name: Validate Core Spec and Plugin Specs
        run: |
          find src -name spec.yaml -print0 | xargs -0 -n1 aac validate
          find src/aac/plugins -name *.yaml -print0 | xargs -0 -n1 aac validate

      - name: Test Gen-Plugin First-Party Plugin
        run: |
          mkdir -p src/aac/plugins/test_gen_protobuf/
          cp  src/aac/plugins/gen_protobuf/gen_protobuf.yaml src/aac/plugins/test_gen_protobuf/gen_plugin_generation_test.yaml
          echo y | aac gen-plugin src/aac/plugins/test_gen_protobuf/gen_plugin_generation_test.yaml
          pip install .[all]

      - name: Test Gen-Plugin Third-Party Plugin
        run: |
          mkdir gen_plugin_generation_test
          cp  model/test_file/test_file.yaml gen_plugin_generation_test
          echo y | aac gen-plugin gen_plugin_generation_test/test_file.yaml
          pip install .
          aac -h | grep 'test-file' && echo 'Third-Party Plugin Created successfully'

    - name: Upload logs from failed runs
      if: ${{ failure() }}
      uses: actions/upload-artifact@v2
      with:
        name: failed_test_log
        path: python/src/aac/aac.log

  os_test_matrix_setup:
    name: Setup OS Test Matrix
    runs-on: ubuntu-latest

    outputs:
      wheel_name: ${{ steps.wheel_artifact.outputs.wheel_name }}

    steps:
      - name: Download Python Wheel
        uses: actions/download-artifact@v2
        with:
          name: aac_wheel
          path: python/dist/

      - name: Set Wheel Artifact Name
        id: wheel_artifact
        run: echo "::set-output name=wheel_name::$(basename $(ls dist/*.whl))"

  os_test_matrix:
    name: Python ${{ matrix.os }} Tests
    needs: os_test_matrix_setup
    runs-on: ${{ matrix.os }}

    strategy:
      matrix:
        os: [ubuntu-latest, windows-latest]

    steps:
      - name: Checkout Repository
        uses: actions/checkout@v2

      - name: Set up Python 3.9
        uses: actions/setup-python@v2
        with:
          python-version: 3.9

      - name: Download Python Wheel
        uses: actions/download-artifact@v2
        id: download-wheel
        with:
          name: aac_wheel
          path: python/dist/

      - name: Install Wheel Distribution
        run: pip install ${{steps.download-wheel.outputs.download-path}}/${{needs.os_test_matrix_setup.outputs.wheel_name}}

      - name: Get Package Version
        run: python -m aac version

      - name: Validate Core Spec
        run: python -m aac validate src/aac/spec/spec.yaml

      - name: Print out Core Spec
        run: python -m aac print-spec

      - name: Print out active context
        run: python -m aac print-active-context

      - name: Validate Example Model
        run: python -m aac validate model/flow/System.yaml

<<<<<<< HEAD
      - name: Create PlantUML Component Diagram
        run: python -m aac puml-object model/flow/System.yaml output/
=======
        - name: Create PlantUML Component Diagram
          run: python -m aac puml-object model/flow/System.yaml output/

        - name: Upload logs from failed runs
          if: ${{ failure() }}
          uses: actions/upload-artifact@v2
          with:
            name: failed_test_log
            path: python/src/aac/aac.log
>>>>>>> 3c97aea6
<|MERGE_RESOLUTION|>--- conflicted
+++ resolved
@@ -129,17 +129,12 @@
       - name: Validate Example Model
         run: python -m aac validate model/flow/System.yaml
 
-<<<<<<< HEAD
       - name: Create PlantUML Component Diagram
         run: python -m aac puml-object model/flow/System.yaml output/
-=======
-        - name: Create PlantUML Component Diagram
-          run: python -m aac puml-object model/flow/System.yaml output/
 
-        - name: Upload logs from failed runs
-          if: ${{ failure() }}
-          uses: actions/upload-artifact@v2
-          with:
-            name: failed_test_log
-            path: python/src/aac/aac.log
->>>>>>> 3c97aea6
+      - name: Upload logs from failed runs
+        if: ${{ failure() }}
+        uses: actions/upload-artifact@v2
+        with:
+          name: failed_test_log
+          path: python/src/aac/aac.log