--- conflicted
+++ resolved
@@ -15,63 +15,8 @@
         py_version: ["3.9.0", "3.9.13", "3.10.5"]
 
     steps:
-<<<<<<< HEAD
+
       - name: Checkout Repository
-        uses: actions/checkout@v2
-
-      - name: Set up Python ${{ matrix.py_version }}
-        uses: actions/setup-python@v2
-        with:
-          python-version: ${{ matrix.py_version }}
-
-      - name: Install the AaC Package
-        run: pip install -e .[all]
-
-      - name: Run Tox Tests
-        if: matrix.py_version != '3.9.13'
-        run: tox -e $(echo py${{ matrix.py_version }} | awk -F "." '{print $1$2;}')
-
-      - name: Run Tox Tests With Coverage
-        if: matrix.py_version == '3.9.13'
-        run: tox -e py39 -- --coverage-report html
-
-      - name: Upload Code Coverage Report
-        uses: actions/upload-artifact@v2
-        if: matrix.py_version == '3.9.13'
-        with:
-          name: test-coverage-report
-          path: python/html_code_coverage/
-
-      - name: Validate Core Spec and Plugin Specs
-        run: |
-          find src -name spec.yaml -print0 | xargs -0 -n1 aac validate
-          find src/aac/plugins -name *.yaml -print0 | xargs -0 -n1 aac validate
-
-      - name: Test Gen-Plugin First-Party Plugin
-        run: |
-          mkdir -p src/aac/plugins/test_gen_protobuf/
-          cp  src/aac/plugins/gen_protobuf/gen_protobuf.yaml src/aac/plugins/test_gen_protobuf/gen_plugin_generation_test.yaml
-          echo y | aac gen-plugin src/aac/plugins/test_gen_protobuf/gen_plugin_generation_test.yaml
-          pip install .[all]
-
-      - name: Test Gen-Plugin Third-Party Plugin
-        run: |
-          mkdir gen_plugin_generation_test
-          cp  model/test_file/test_file.yaml gen_plugin_generation_test
-          echo y | aac gen-plugin gen_plugin_generation_test/test_file.yaml
-          cd gen_plugin_generation_test
-          pip install .
-          cd .. 
-          aac -h | grep "test-file" && echo 'Third-Party Plugin Created successfully'
-
-      - name: Upload logs from failed runs
-        if: ${{ failure() }}
-        uses: actions/upload-artifact@v2
-        with:
-          name: failed_test_log
-          path: python/src/aac/aac.log
-=======
-    - name: Checkout Repository
       uses: actions/checkout@v2
 
     - name: Set up Python ${{ matrix.py_version }}
@@ -110,19 +55,22 @@
         echo y | aac gen-plugin src/aac/plugins/first_party/first_party.yaml
         pip install .[all]
 
-    - name: Test Gen-Plugin Third-Party Plugin
-      run: |
-        echo y | aac gen-plugin model/plugin/plugin.yaml
-        cd model/plugin/
-        pip install .[all]
+      - name: Test Gen-Plugin Third-Party Plugin
+        run: |
+          mkdir gen_plugin_generation_test
+          cp  model/test_file/test_file.yaml gen_plugin_generation_test
+          echo y | aac gen-plugin gen_plugin_generation_test/test_file.yaml
+          cd gen_plugin_generation_test
+          pip install .
+          cd .. 
+          aac -h | grep "test-file" && echo 'Third-Party Plugin Created successfully'
 
-    - name: Upload logs from failed runs
+      - name: Upload logs from failed runs
       if: ${{ failure() }}
       uses: actions/upload-artifact@v2
       with:
         name: failed_test_log
         path: python/src/aac/aac.log
->>>>>>> f2340157
 
   os_test_matrix_setup:
     name: Setup OS Test Matrix
@@ -150,24 +98,7 @@
     strategy:
       matrix:
         os: [ubuntu-latest, windows-latest]
-
-<<<<<<< HEAD
-    steps:
-      - name: Checkout Repository
-        uses: actions/checkout@v2
-
-      - name: Set up Python 3.9
-        uses: actions/setup-python@v2
-        with:
-          python-version: 3.9
-
-      - name: Download Python Wheel
-        uses: actions/download-artifact@v2
-        id: download-wheel
-        with:
-          name: aac_wheel
-          path: python/dist/
-=======
+        
       steps:
         - name: Set up Python 3.9
           uses: actions/setup-python@v2
@@ -186,7 +117,6 @@
           with:
             name: aac_wheel
             path: python/dist/
->>>>>>> f2340157
 
       - name: Install Wheel Distribution
         run: pip install ${{steps.download-wheel.outputs.download-path}}/${{needs.os_test_matrix_setup.outputs.wheel_name}}
@@ -194,22 +124,17 @@
       - name: Get Package Version
         run: python -m aac version
 
-<<<<<<< HEAD
       - name: Validate Core Spec
-        run: python -m aac validate src/aac/spec/spec.yaml
-=======
-        - name: Validate Core Spec
-          if: matrix.os != 'windows-latest'
-          run: |
-            spec_file=$(find $pythonLocation -name spec.yaml | head -n1)
-            python -m aac validate $spec_file
-
-        - name: Validate Core Spec
-          if: matrix.os == 'windows-latest'
-          run: |
-            $spec_file=$(gci -r -fi spec.yaml -Name "$Env:pythonLocation")
-            python -m aac validate "$Env:pythonLocation\$spec_file"
->>>>>>> f2340157
+        if: matrix.os != 'windows-latest'
+        run: |
+          spec_file=$(find $pythonLocation -name spec.yaml | head -n1)
+          python -m aac validate $spec_file
+      
+      - name: Validate Core Spec
+        if: matrix.os == 'windows-latest'
+        run: |
+          $spec_file=$(gci -r -fi spec.yaml -Name "$Env:pythonLocation")
+          python -m aac validate "$Env:pythonLocation\$spec_file"
 
       - name: Print out Core Spec
         run: python -m aac print-spec
@@ -223,18 +148,9 @@
       - name: Create PlantUML Component Diagram
         run: python -m aac puml-object model/flow/System.yaml output/
 
-<<<<<<< HEAD
       - name: Upload logs from failed runs
         if: ${{ failure() }}
         uses: actions/upload-artifact@v2
         with:
           name: failed_test_log
-          path: python/src/aac/aac.log
-=======
-        - name: Upload logs from failed runs
-          if: ${{ failure() }}
-          uses: actions/upload-artifact@v2
-          with:
-            name: failed_test_log
-            path: ${{ env.pythonLocation }}/**/aac.log
->>>>>>> f2340157
+          path: ${{ env.pythonLocation }}/**/aac.log
