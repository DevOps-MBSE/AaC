{
    "folders": [
        {
            "path": "../python"
        }
    ],
    "settings": {
        "python.linting.pylintEnabled": false,
        "python.linting.flake8Enabled": true,
        "python.linting.enabled": true,
        "python.formatting.provider": "black",
        "python.testing.unittestArgs": [
            "-v",
            "-s",
            "./tests",
            "-p",
            "test_*.py"
        ],
        "python.testing.pytestEnabled": false,
        "python.testing.unittestEnabled": true,
        "python.formatting.blackArgs": [
            "--line-length=127"
        ],
        "cSpell.enabled": true,
        "cSpell.words": [
            "pluggy",
            "protobuf",
            "pygls",
            "pythonic",
            "usecase"
        ]
    },
    "launch": {
        "configurations": [{
            "name": "Python: Validate AaC",
            "type": "python",
            "request": "launch",
            "program": "${workspaceFolder}/src/aac/__main__.py",
            "args": [
                "validate",
                "${workspaceFolder}/src/aac/spec/spec.yaml"
            ],
            "console": "integratedTerminal",
            "justMyCode": false
        }, {
            "name": "Python: Validate EchoService",
            "type": "python",
            "request": "launch",
            "program": "${workspaceFolder}/src/aac/__main__.py",
            "args": [
                "validate",
                "${workspaceFolder}/model/echo/EchoService.yaml"
            ],
            "console": "integratedTerminal",
            "justMyCode": false
        }, {
            "name": "Python: Validate Flow",
            "type": "python",
            "request": "launch",
            "program": "${workspaceFolder}/src/aac/__main__.py",
            "args": [
                "validate",
                "${workspaceFolder}/model/flow/System.yaml"
            ],
            "console": "integratedTerminal",
            "justMyCode": false
        }, {
            "name": "Python: Validate AaC gen-protobuf",
            "type": "python",
            "request": "launch",
            "program": "${workspaceFolder}/src/aac/__main__.py",
            "args": [
                "validate",
                "${workspaceFolder}/src/aac/plugins/gen-protobuf/aac-gen-protobuf.yaml"
            ],
            "console": "integratedTerminal",
            "justMyCode": false
<<<<<<< HEAD
        },
        {
            "name": "Python: Preview-Validate Validator Plugin",
            "type": "python",
            "request": "launch",
            "program": "${workspaceFolder}/src/aac/__main__.py",
            "args": [
                "validate-preview",
                "${workspaceFolder}/src/aac/plugins/validators/validation_module/validation_module.yaml"
            ],
            "console": "integratedTerminal",
            "justMyCode": false
        },
        {
=======
        }, {
>>>>>>> e78c1f52
            "name": "Python: Gen-JSON Core AaC Spec",
            "type": "python",
            "request": "launch",
            "program": "${workspaceFolder}/src/aac/__main__.py",
            "args": [
                "gen-json",
                "${workspaceFolder}/src/aac/spec/spec.yaml"
            ],
            "console": "integratedTerminal",
            "justMyCode": false
        }, {
            "name": "Python: Gen-JSON EchoService",
            "type": "python",
            "request": "launch",
            "program": "${workspaceFolder}/src/aac/__main__.py",
            "args": [
                "gen-json",
                "${workspaceFolder}/model/echo/EchoService.yaml"
            ],
            "console": "integratedTerminal",
            "justMyCode": false
        }, {
            "name": "Python: Gen-JSON Flow",
            "type": "python",
            "request": "launch",
            "program": "${workspaceFolder}/src/aac/__main__.py",
            "args": [
                "gen-json",
                "${workspaceFolder}/model/flow/System.yaml"
            ],
            "console": "integratedTerminal",
            "justMyCode": false
        }, {
            "name": "Python: Puml-component Flow",
            "type": "python",
            "request": "launch",
            "program": "${workspaceFolder}/src/aac/__main__.py",
            "args": [
                "puml-component",
                "${workspaceFolder}/model/flow/System.yaml"
            ],
            "console": "integratedTerminal",
            "justMyCode": false
        }, {
            "name": "Python: Puml-object Flow",
            "type": "python",
            "request": "launch",
            "program": "${workspaceFolder}/src/aac/__main__.py",
            "args": [
                "puml-object",
                "${workspaceFolder}/model/flow/System.yaml"
            ],
            "console": "integratedTerminal",
            "justMyCode": false
        }, {
            "name": "Python: Puml-sequence Flow",
            "type": "python",
            "request": "launch",
            "program": "${workspaceFolder}/src/aac/__main__.py",
            "args": [
                "puml-object",
                "${workspaceFolder}/model/flow/flow.yaml"
            ],
            "console": "integratedTerminal",
            "justMyCode": false
        }, {
            "name": "Python: Gen-Plugin PlantUML",
            "type": "python",
            "request": "launch",
            "program": "${workspaceFolder}/src/aac/__main__.py",
            "args": [
                "gen-plugin",
                "${workspaceFolder}/src/aac/plugins/gen_plant_uml/gen_plant_uml.yaml",
            ],
            "console": "integratedTerminal",
            "justMyCode": false
        }, {
            "name": "Python: Gen-Plugin Protobuf",
            "type": "python",
            "request": "launch",
            "program": "${workspaceFolder}/src/aac/__main__.py",
            "args": [
                "gen-plugin",
                "${workspaceFolder}/src/aac/plugins/gen_protobuf/gen_protobuf.yaml"
            ],
            "console": "integratedTerminal",
            "justMyCode": false
        }, {
            "name": "Python: Gen-Protobuf",
            "type": "python",
            "request": "launch",
            "program": "${workspaceFolder}/src/aac/__main__.py",
            "args": [
                "gen-protobuf",
                "${workspaceFolder}/model/protobuf_flow/System.yaml",
                "build/"
            ],
            "console": "integratedTerminal",
            "justMyCode": false
        }, {
            "name": "Python: Gen-System Document",
            "type": "python",
            "request": "launch",
            "program": "${workspaceFolder}/src/aac/__main__.py",
            "args": [
                "gen-design-doc",
                "system-design-doc.md.jinja2",
                "${workspaceFolder}/model/flow/System.yaml",
                "test"
            ],
            "console": "integratedTerminal",
            "justMyCode": false
        }, {
            "name": "Python: Gen-Gherkin Feature File",
            "type": "python",
            "request": "launch",
            "program": "${workspaceFolder}/src/aac/__main__.py",
            "args": [
                "gen-gherkin-behaviors",
                "${workspaceFolder}/model/flow/flow.yaml",
                "test"
            ],
            "console": "integratedTerminal",
            "justMyCode": false
        }, {
            "name": "Python: Unit Tests",
            "type": "python",
            "request": "launch",
            "program": "nose2 -c ${workspaceFolder}/tox.ini",
            "console": "integratedTerminal",
            "justMyCode": false
        }, {
            "name": "Python: Start LSP Server",
            "type": "python",
            "request": "launch",
            "program": "${workspaceFolder}/src/aac/__main__.py",
            "args": [
                "start-lsp"
            ],
            "console": "integratedTerminal",
            "justMyCode": false
        }],
        "compounds": []
    }
}<|MERGE_RESOLUTION|>--- conflicted
+++ resolved
@@ -75,24 +75,7 @@
             ],
             "console": "integratedTerminal",
             "justMyCode": false
-<<<<<<< HEAD
-        },
-        {
-            "name": "Python: Preview-Validate Validator Plugin",
-            "type": "python",
-            "request": "launch",
-            "program": "${workspaceFolder}/src/aac/__main__.py",
-            "args": [
-                "validate-preview",
-                "${workspaceFolder}/src/aac/plugins/validators/validation_module/validation_module.yaml"
-            ],
-            "console": "integratedTerminal",
-            "justMyCode": false
-        },
-        {
-=======
-        }, {
->>>>>>> e78c1f52
+        }, {
             "name": "Python: Gen-JSON Core AaC Spec",
             "type": "python",
             "request": "launch",
