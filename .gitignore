--- conflicted
+++ resolved
@@ -148,10 +148,12 @@
 .settings/
 .dir-locals.el
 
-<<<<<<< HEAD
+# Custom python code coverage html report directory name
 html_code_coverage
+
+#Occasionally created gitpod .tmp files
 *.tmp
-=======
+
 # jekyll / GitHub Pages
 *.gem
 .bundle
@@ -160,5 +162,4 @@
 .sass-cache
 _site
 Gemfile.lock
-node_modules
->>>>>>> 0cd8cda6
+node_modules