# Architecture-as-Code

This is a scratch space to explore concepts and is not intended to create anything useful at this time.

Potential Use Cases:
1) Model the logical decomposition of a system
    - User creates a model representing the entire system
    - User creates a model for a nested portion of the system
    - User specifies the nested system portion is contained within the system model
    - User creates another level of nexted models using the same mechanism
2) Model abstract and concrete portions of a system
    - User creates a model representing the entire system
    - User creates multiple models of nested portions of the system
    - User specifies the nested portions as concrete representations (i.e. not to be further decomosed)
    - User gets an error if attempting to model a further nested portion of a concrete model element
3) Model simple data for a system
    - User has defined a model of a system or portion of a system
    - User creates a data model
    - User creates data elements as a list of primitives (int, float, string, bool)
    - User specifies the cardinality of each data element (standard (0-1), required (1), list(0-N))
4) Model complex data for a system
    - User has defined a data model using primitive types
    - User creates a new data model
    - User creates a data element of the named type from the previously defined data model
    - User specifies the cardinality of each data element (standard (0-1), required (1), list(0-N))
5) Model an interface for a system
    - User has a defined system model and data model
    - User adds a trigger to the system model
    - User defines the trigger to be onReceive and references the data type from the data model


## Updates done over the weekend
I've spent some time exploring ideas and made some significant changes.  I've pretty much rewritten the whole thing, but I have preserved the original code in the orig folder.
1) Changed to a (mostly) self defining modeling capabiliy.
    - Initially I was validating YAML models using a JSON schema.  This worked pretty well, but required learning of JSON schemas to extent the capability.
    - Now there is a YAML definition of the AaC modelling language, using the AaC modeling language.
    - There are some "hard coded" core concepts now baked into the validation.
        - The representation of import, data, and model (top level) are hard coded and cannot be changed.
        - The existance of a model item is hard coded, but the content is validated using the YAML model in AaC.yaml
        - All data types within model are dynamic...although I'm sure certain things will break if changes are made.
        - Nothing is hardened...or resiliently designed.
        - There are no real tests...just sample models that can be ran.
2) I've modeled the AaC CLI...but it's just a model, not used for anything.
    - I've found this useful to reason about the design of the AaC model structure and tool implementation.
    - I have hand built the AaC CLI based on the AaC CLI model as best I could.
    - Hopefully this will allow me to experiment with code generation in the future.  I'd like to generate the CLI base applicaiton if possible.
3) Not really a change, but I've stuck with Python
    - I am not a Python developer.  Any Pythonistas out there will have plenty of opportunity to make fun of what I've done here.
    - I have enjoyed learning Python as I went through this.
4) Added use cases
    - There is a new root type called usecase
    - Parsing and validation works (good enough for now anyway)
    - Changed puml to include two commands:  puml-component generates component diagram from a model, puml-sequence generates sequence diagram from a usecase
4) There's a lot of things I've considered doing but haven't
    - Create a built-in representation of hashmaps for use in modeling (but maybe I'm just too reliant on Python dict types now)
    - Attempt to only use the root data type as the sole "hard coded" item and truely make the model dog food itself
    - Refactor and build real unit tests / acceptance tests
    - Auto-generate Cucumber feature files from a scenario.
    - Auto-generate PlantUML sequence diagrams.
    - Auto-generate RESTful service infrastructure for request-response behaviors
    - Create an extension solution in the model to modify built-in data types and enums
    - Create a XOR validation for fields in a data model (not convinced this is a good idea)
    - Create a way to reference other definitions within the model for additional validation (i.e. data.required value must be in data.fields.name)
    - Auto-generate documentation (probably need alot more description fields in the model definition to capture content)
    - Create a way to reference external items (ex: requirement, story, spec, etc)


## Python setup
<<<<<<< HEAD
1. Activate the virtual environment
`source venv/bin/activate`
2. Install the project dependencies
`pip install -e .[all]`
=======

Set up your virtual environment:

```bash
$ python3.9 -m venv .env
$ source .env/bin/activate
```

To install project and development dependencies, run this:

```bash
$ pip install -r dev-requirements.txt
```

To install only project dependencies, run this:

```bash
$ pip install -r requirements.txt
```

## Testing

To run tests, make sure you've set up your dependencies using `dev-requirements.txt` (see above). Then, from the project root directory, run the following command (from within your virtual environment).

```bash
$ nose2
```

## Running

To run the command, execute the script (from within your virtual environment) as follows:

```bash
$ python -m jellyfish.aac ...

# For example, to validate the AaC.yaml file
$ python -m jellyfish.aac validate model/aac/AaC.yaml
```
>>>>>>> 9ea8ba32
<|MERGE_RESOLUTION|>--- conflicted
+++ resolved
@@ -66,12 +66,6 @@
 
 
 ## Python setup
-<<<<<<< HEAD
-1. Activate the virtual environment
-`source venv/bin/activate`
-2. Install the project dependencies
-`pip install -e .[all]`
-=======
 
 Set up your virtual environment:
 
@@ -109,5 +103,4 @@
 
 # For example, to validate the AaC.yaml file
 $ python -m jellyfish.aac validate model/aac/AaC.yaml
-```
->>>>>>> 9ea8ba32
+```