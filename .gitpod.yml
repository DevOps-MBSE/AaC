--- conflicted
+++ resolved
@@ -16,15 +16,10 @@
       python3.9 -m pip install --upgrade pip
       source venv/bin/activate
       pip install -e .[all]
-<<<<<<< HEAD
-    command: cd /workspace/AaC/python/; source venv/bin/activate # Always launch a console with our virtual env
-=======
       aac generate-openapi-spec ../vscode_extension/
       cd ../vscode_extension/
       yarn generate:rest_api
-      cd ../
-    command: cd python/; source venv/bin/activate # Always launch a console with our virtual env
->>>>>>> f48a520b
+    command: cd /workspace/AaC/python/; source venv/bin/activate # Always launch a console with our virtual env
 
 vscode:
   extensions:
