<<<<<<< HEAD
import:
  - ./GoogleAuthApi.yaml
data:
=======
schema:
>>>>>>> 2200671e
  name: DataA
  fields:
  - name: authentication
    type: Authentication
    description: System boundary authentication information.
  - name: metadata
    type: MessageMetadataData
  - name: msg
    type: string
  - name: message_type
    type: MessageType
  required:
  - metadata
---
schema:
  name: DataB
  fields:
  - name: metadata
    type: MessageMetadataData
  - name: transformed_msg
    type: string
  required:
  - metadata
  - transformed_msg
---
schema:
  name: DataC
  fields:
  - name: metadata
    type: MessageMetadataData
  - name: code
    type: fixed64[]
  required:
  - metadata
---
schema:
  name: DataD
  fields:
  - name: metadata
    type: MessageMetadataData
  - name: msg
    type: string
  required:
  - metadata
---
schema:
  name: MessageMetadataData
  fields:
  - name: message_id
    type: int64[]
  required:
  - message_id
---
enum:
  name: MessageType
  values:
  - type_1
  - type_2
  - type_3<|MERGE_RESOLUTION|>--- conflicted
+++ resolved
@@ -1,10 +1,6 @@
-<<<<<<< HEAD
 import:
   - ./GoogleAuthApi.yaml
-data:
-=======
 schema:
->>>>>>> 2200671e
   name: DataA
   fields:
   - name: authentication
