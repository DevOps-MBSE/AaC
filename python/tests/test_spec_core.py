--- conflicted
+++ resolved
@@ -2,9 +2,6 @@
 
 from tests.active_context_test_case import ActiveContextTestCase
 
-<<<<<<< HEAD
-EXPECTED_ROOT_KEY_NAMES = ["import", "enum", "schema", "map", "model", "usecase", "ext", "validation", "spec"]
-=======
 EXPECTED_ROOT_KEY_NAMES = [
     "import",
     "enum",
@@ -16,8 +13,8 @@
     "commandGroup",
     "plugin",
     "validation",
+    "spec",
 ]
->>>>>>> 1d9699e7
 
 
 class TestSpecCore(ActiveContextTestCase):
