--- conflicted
+++ resolved
@@ -2,15 +2,9 @@
 
 from collections import OrderedDict
 from aac.cli.aac_command import AacCommand, AacCommandArgument
-<<<<<<< HEAD
-from aac.plugins.first_party.help_dump.help_dump_impl import help_dump
-from aac.plugins.plugin_manager import get_plugin_commands
-from aac.serialization import AacCommandEncoder, AacCommandArgumentEncoder
-=======
-from aac.cli.aac_command_encoder import AacCommandEncoder, AacCommandArgumentEncoder
 from aac.lang.active_context_lifecycle_manager import get_active_context
 from aac.plugins.first_party.help_dump.help_dump_impl import help_dump
->>>>>>> 7328229d
+from aac.serialization import AacCommandEncoder, AacCommandArgumentEncoder
 
 from tests.active_context_test_case import ActiveContextTestCase
 from tests.helpers.assertion import assert_plugin_success
@@ -29,7 +23,9 @@
 
         for i in range(3):
             expected = self.expected_formatted_output(command_name, command_description, command_arguments[:i])
-            actual = AacCommandEncoder().default(AacCommand(command_name, command_description, lambda: None, command_arguments[:i]))
+            actual = AacCommandEncoder().default(
+                AacCommand(command_name, command_description, lambda: None, command_arguments[:i])
+            )
 
             self.assertDictEqual(expected, actual)
 
