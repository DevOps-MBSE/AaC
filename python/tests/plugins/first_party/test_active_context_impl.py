from os import listdir
from os.path import basename, lexists
from tempfile import TemporaryDirectory
from unittest.mock import patch

from aac.io.files.aac_file import AaCFile
from aac.lang.active_context_lifecycle_manager import get_active_context
from aac.lang.constants import DEFINITION_NAME_PRIMITIVES
from aac.plugins.plugin_execution import PluginExecutionStatusCode
from aac.plugins.first_party.active_context.active_context_impl import (
    list_files,
    list_definitions,
    describe_definition,
    import_state,
    export_state,
)

from tests.active_context_test_case import ActiveContextTestCase
from tests.helpers.io import new_working_dir, TemporaryTestFile
from tests.helpers.parsed_definitions import create_field_entry, create_schema_definition


class TestActiveContextPlugin(ActiveContextTestCase):
    definition = create_schema_definition("TestDefinition", fields=[create_field_entry("a", "int")])

    def test_list_files(self):
        result = list_files()
        self.assertEqual(result.status_code, PluginExecutionStatusCode.SUCCESS)

        test_context = get_active_context()
        expected_files = [file.uri for file in test_context.get_files_in_context()]
        actual_files = result.get_messages_as_string()
        self.assertGreater(len(actual_files), 0)

        for expected_file in expected_files:
            self.assertIn(expected_file, actual_files)

<<<<<<< HEAD
    def test_remove_file_success(self):
        with TemporaryTestFile(self.definition.to_yaml()) as test_file:
            test_context = get_active_context()
            test_context.add_definitions_from_uri(test_file.name, [self.definition.name])
            self.assertIn(test_file.name, [file.uri for file in test_context.get_files_in_context()])

            result = remove_file(file=test_file.name)
            self.assertEqual(result.status_code, PluginExecutionStatusCode.SUCCESS)
            self.assertNotIn(test_file.name, self.file_names_to_string(test_context.get_files_in_context()))

            success_message_regex = f"success.*remove.*{basename(test_file.name)}.*"
            self.assertRegexpMatches(result.get_messages_as_string().lower(), success_message_regex)

    def test_remove_file_failure(self):
        test_file_name = "/this/file/is/not/in/the/con.text"
        result = remove_file(test_file_name)
        self.assertNotEqual(result.status_code, PluginExecutionStatusCode.SUCCESS)

        failure_message_regex = f"not.*remove.*{basename(test_file_name)}.*"
        self.assertRegexpMatches(result.get_messages_as_string().lower(), failure_message_regex)

    def test_add_new_file_success(self):
        with TemporaryTestFile(self.definition.to_yaml()) as test_file:
            test_context = get_active_context()
            self.assertNotIn(test_file.name, [file.uri for file in test_context.get_files_in_context()])

            result = add_file(file=test_file.name)
            self.assertEqual(result.status_code, PluginExecutionStatusCode.SUCCESS)
            self.assertIn(test_file.name, [file.uri for file in test_context.get_files_in_context()])

            success_message_regex = f"success.*add.*{basename(test_file.name)}.*"
            self.assertRegexpMatches(result.get_messages_as_string().lower(), success_message_regex)

    def test_update_definitions_from_file_success(self):
        definition2 = create_schema_definition("TestDefinition2", fields=[create_field_entry("b", "int")])

        with TemporaryTestFile(self.definition.to_yaml(), mode="r+") as test_file:
            test_context = get_active_context()
            self.assertNotIn(self.definition.name, test_context.get_defined_types())
            self.assertNotIn(definition2.name, test_context.get_defined_types())

            result = add_file(test_file.name)
            print(result.get_messages_as_string())
            self.assertEqual(result.status_code, PluginExecutionStatusCode.SUCCESS)
            self.assertIn(self.definition.name, test_context.get_defined_types())
            self.assertNotIn(definition2.name, test_context.get_defined_types())

            # Simulate adding a new definition to the file
            test_file.write(f"{YAML_DOCUMENT_SEPARATOR}\n".join([self.definition.to_yaml(), definition2.to_yaml()]))
            test_file.seek(0)

            result = add_file(test_file.name)
            self.assertEqual(result.status_code, PluginExecutionStatusCode.SUCCESS)
            self.assertIn(self.definition.name, test_context.get_defined_types())
            self.assertIn(definition2.name, test_context.get_defined_types())

    def test_update_definitions_from_file_failure(self):
        test_file_name = "/this/file/does/not/exist"
        result = add_file(test_file_name)
        self.assertNotEqual(result.status_code, PluginExecutionStatusCode.SUCCESS)

        failure_message_regex = f"not.*add.*{basename(test_file_name)}.*"
        self.assertRegexpMatches(result.get_messages_as_string().lower(), failure_message_regex)

    def test_reset_context(self):
        with TemporaryTestFile(self.definition.to_yaml()) as test_file:
            test_context = get_active_context()
            test_context.add_definitions_from_uri(test_file.name)
            self.assertIn(self.definition.name, test_context.get_defined_types())

            result = reset_context()
            self.assertEqual(result.status_code, PluginExecutionStatusCode.SUCCESS)
            self.assertNotIn(self.definition.name, test_context.get_defined_types())

            success_message_regex = "success.*reset.*context"
            self.assertRegexpMatches(result.get_messages_as_string().lower(), success_message_regex)

=======
>>>>>>> 818650cb
    def test_list_definitions(self):
        result = list_definitions()
        self.assertEqual(result.status_code, PluginExecutionStatusCode.SUCCESS)

        for name in get_active_context().get_defined_types():
            self.assertIn(name, result.get_messages_as_string())

    def test_describe_definition_not_in_context(self):
        definition_name = "IAmNotInContext"
        result = describe_definition(definition_name=definition_name)
        self.assertRegexpMatches(result.get_messages_as_string(), f"{definition_name}.*not.*in.*context")

    def test_describe_definition_in_context(self):
        definition_name = DEFINITION_NAME_PRIMITIVES

        result = describe_definition(definition_name=definition_name)
        self.assertEqual(result.status_code, PluginExecutionStatusCode.SUCCESS)
        primitives_definition = get_active_context().get_definition_by_name(definition_name)
        self.assertIn(primitives_definition.source.uri, result.get_messages_as_string())
        self.assertIn(f"{primitives_definition.lexemes[0].location.line + 1}", result.get_messages_as_string())
        self.assertIn(primitives_definition.to_yaml(), result.get_messages_as_string())

    def test_import_state_success(self):
        from aac.plugins.first_party.gen_design_doc import plugin_name

        with (
<<<<<<< HEAD
            TemporaryTestFile("", mode="w+") as state_file,
            TemporaryTestFile(self.definition.to_yaml(), mode="w+") as test_file,
=======
            temporary_test_file("", mode="w+") as state_file,
>>>>>>> 818650cb
            patch("aac.lang.active_context_lifecycle_manager.ACTIVE_CONTEXT_STATE_FILE_NAME", state_file.name),
        ):
            test_context = get_active_context(reload_context=True)
            test_context.deactivate_plugin_by_name(plugin_name)
            test_context.export_to_file(state_file.name)
            test_context = get_active_context(reload_context=True)

            result = import_state(state_file=state_file.name)
            self.assertEqual(result.status_code, PluginExecutionStatusCode.SUCCESS)

            success_message_regex = f"success.*import.*{basename(state_file.name)}"
            self.assertRegexpMatches(result.get_messages_as_string().lower(), success_message_regex)

            self.assertIn(DEFINITION_NAME_PRIMITIVES, test_context.get_defined_types())

            active_plugin_names = [plugin.name for plugin in test_context.get_active_plugins()]
            self.assertNotIn(plugin_name, active_plugin_names)

            inactive_plugin_names = [plugin.name for plugin in test_context.get_inactive_plugins()]
            self.assertIn(plugin_name, inactive_plugin_names)

    def test_import_state_failure(self):
        nonexisting_file = "/fake/file/path"
        result = import_state(state_file=nonexisting_file)
        self.assertNotEqual(result.status_code, PluginExecutionStatusCode.SUCCESS)

        failure_message_regex = f"{basename(nonexisting_file)}.*not.*exist"
        self.assertRegexpMatches(result.get_messages_as_string().lower(), failure_message_regex)

    def test_export_state_no_overwrite(self):
        with TemporaryDirectory() as tmpdir, new_working_dir(tmpdir):
            self.assertEqual(len(listdir(tmpdir)), 0)

            state_file_name = "tmp-state.json"
            result = export_state(state_file_name=state_file_name, overwrite=False)
            self.assertEqual(result.status_code, PluginExecutionStatusCode.SUCCESS)

            success_message_regex = f"success.*export.*{state_file_name}"
            self.assertRegexpMatches(result.get_messages_as_string().lower(), success_message_regex)

            self.assertListEqual(listdir(tmpdir), [state_file_name])

            result = export_state(state_file_name=state_file_name, overwrite=False)
            self.assertNotEqual(result.status_code, PluginExecutionStatusCode.SUCCESS)

            failure_message_regex = f"{state_file_name}.*exists.*overwrite"
            self.assertRegexpMatches(result.get_messages_as_string().lower(), failure_message_regex)

    def test_export_state_overwrite(self):
        replaceable_content = "replacable content"
        with TemporaryTestFile(replaceable_content, mode="w+") as state_file:
            self.assertTrue(lexists(state_file.name))
            self.assertEqual(state_file.read(), replaceable_content)

            result = export_state(state_file_name=state_file.name, overwrite=True)
            self.assertEqual(result.status_code, PluginExecutionStatusCode.SUCCESS)

            success_message_regex = f"success.*export.*{basename(state_file.name)}"
            self.assertRegexpMatches(result.get_messages_as_string().lower(), success_message_regex)

            self.assertNotEqual(state_file.read(), replaceable_content)

    def file_names_to_string(self, files: list[AaCFile]) -> str:
        return "\n".join([file.uri for file in files])<|MERGE_RESOLUTION|>--- conflicted
+++ resolved
@@ -35,86 +35,6 @@
         for expected_file in expected_files:
             self.assertIn(expected_file, actual_files)
 
-<<<<<<< HEAD
-    def test_remove_file_success(self):
-        with TemporaryTestFile(self.definition.to_yaml()) as test_file:
-            test_context = get_active_context()
-            test_context.add_definitions_from_uri(test_file.name, [self.definition.name])
-            self.assertIn(test_file.name, [file.uri for file in test_context.get_files_in_context()])
-
-            result = remove_file(file=test_file.name)
-            self.assertEqual(result.status_code, PluginExecutionStatusCode.SUCCESS)
-            self.assertNotIn(test_file.name, self.file_names_to_string(test_context.get_files_in_context()))
-
-            success_message_regex = f"success.*remove.*{basename(test_file.name)}.*"
-            self.assertRegexpMatches(result.get_messages_as_string().lower(), success_message_regex)
-
-    def test_remove_file_failure(self):
-        test_file_name = "/this/file/is/not/in/the/con.text"
-        result = remove_file(test_file_name)
-        self.assertNotEqual(result.status_code, PluginExecutionStatusCode.SUCCESS)
-
-        failure_message_regex = f"not.*remove.*{basename(test_file_name)}.*"
-        self.assertRegexpMatches(result.get_messages_as_string().lower(), failure_message_regex)
-
-    def test_add_new_file_success(self):
-        with TemporaryTestFile(self.definition.to_yaml()) as test_file:
-            test_context = get_active_context()
-            self.assertNotIn(test_file.name, [file.uri for file in test_context.get_files_in_context()])
-
-            result = add_file(file=test_file.name)
-            self.assertEqual(result.status_code, PluginExecutionStatusCode.SUCCESS)
-            self.assertIn(test_file.name, [file.uri for file in test_context.get_files_in_context()])
-
-            success_message_regex = f"success.*add.*{basename(test_file.name)}.*"
-            self.assertRegexpMatches(result.get_messages_as_string().lower(), success_message_regex)
-
-    def test_update_definitions_from_file_success(self):
-        definition2 = create_schema_definition("TestDefinition2", fields=[create_field_entry("b", "int")])
-
-        with TemporaryTestFile(self.definition.to_yaml(), mode="r+") as test_file:
-            test_context = get_active_context()
-            self.assertNotIn(self.definition.name, test_context.get_defined_types())
-            self.assertNotIn(definition2.name, test_context.get_defined_types())
-
-            result = add_file(test_file.name)
-            print(result.get_messages_as_string())
-            self.assertEqual(result.status_code, PluginExecutionStatusCode.SUCCESS)
-            self.assertIn(self.definition.name, test_context.get_defined_types())
-            self.assertNotIn(definition2.name, test_context.get_defined_types())
-
-            # Simulate adding a new definition to the file
-            test_file.write(f"{YAML_DOCUMENT_SEPARATOR}\n".join([self.definition.to_yaml(), definition2.to_yaml()]))
-            test_file.seek(0)
-
-            result = add_file(test_file.name)
-            self.assertEqual(result.status_code, PluginExecutionStatusCode.SUCCESS)
-            self.assertIn(self.definition.name, test_context.get_defined_types())
-            self.assertIn(definition2.name, test_context.get_defined_types())
-
-    def test_update_definitions_from_file_failure(self):
-        test_file_name = "/this/file/does/not/exist"
-        result = add_file(test_file_name)
-        self.assertNotEqual(result.status_code, PluginExecutionStatusCode.SUCCESS)
-
-        failure_message_regex = f"not.*add.*{basename(test_file_name)}.*"
-        self.assertRegexpMatches(result.get_messages_as_string().lower(), failure_message_regex)
-
-    def test_reset_context(self):
-        with TemporaryTestFile(self.definition.to_yaml()) as test_file:
-            test_context = get_active_context()
-            test_context.add_definitions_from_uri(test_file.name)
-            self.assertIn(self.definition.name, test_context.get_defined_types())
-
-            result = reset_context()
-            self.assertEqual(result.status_code, PluginExecutionStatusCode.SUCCESS)
-            self.assertNotIn(self.definition.name, test_context.get_defined_types())
-
-            success_message_regex = "success.*reset.*context"
-            self.assertRegexpMatches(result.get_messages_as_string().lower(), success_message_regex)
-
-=======
->>>>>>> 818650cb
     def test_list_definitions(self):
         result = list_definitions()
         self.assertEqual(result.status_code, PluginExecutionStatusCode.SUCCESS)
@@ -141,12 +61,7 @@
         from aac.plugins.first_party.gen_design_doc import plugin_name
 
         with (
-<<<<<<< HEAD
             TemporaryTestFile("", mode="w+") as state_file,
-            TemporaryTestFile(self.definition.to_yaml(), mode="w+") as test_file,
-=======
-            temporary_test_file("", mode="w+") as state_file,
->>>>>>> 818650cb
             patch("aac.lang.active_context_lifecycle_manager.ACTIVE_CONTEXT_STATE_FILE_NAME", state_file.name),
         ):
             test_context = get_active_context(reload_context=True)
