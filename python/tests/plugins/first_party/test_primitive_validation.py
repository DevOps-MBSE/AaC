from aac.lang.active_context_lifecycle_manager import get_active_context

from aac.validate import validated_source
from aac.io.constants import DEFINITION_SEPARATOR
from aac.plugins.first_party.primitive_type_check.validators import int_validator
from aac.plugins.first_party.primitive_type_check.validators import bool_validator

from tests.active_context_test_case import ActiveContextTestCase
from tests.helpers.assertion import assert_validator_result_success
from tests.helpers.io import temporary_test_file
from tests.helpers.parsed_definitions import create_definition
from tests.helpers.prebuilt_definition_constants import (
    TEST_TYPES_SCHEMA_DEFINITION,
    TEST_TYPES_SCHEMA_EXTENSION_DEFINITION,
    TEST_TYPES_VALID_INSTANCE,
    TEST_TYPES_INVALID_INSTANCE,
    TEST_TYPES_ROOT_KEY,
    SCHEMA_FIELD_INT,
<<<<<<< HEAD
=======
    SCHEMA_FIELD_BOOL, 

>>>>>>> 4b82e0ba
)


class TestPrimitiveValidation(ActiveContextTestCase):

    INTEGER_VALIDATOR = int_validator.get_validator()
    BOOLEAN_VALIDATOR = bool_validator.get_validator()

    VALID_PRIMITIVES_FILE_CONTENT = DEFINITION_SEPARATOR.join([
        TEST_TYPES_SCHEMA_DEFINITION.to_yaml(),
        TEST_TYPES_SCHEMA_EXTENSION_DEFINITION.to_yaml(),
        TEST_TYPES_VALID_INSTANCE.to_yaml()
    ])

    INVALID_PRIMITIVES_FILE_CONTENT = DEFINITION_SEPARATOR.join([
        TEST_TYPES_SCHEMA_DEFINITION.to_yaml(),
        TEST_TYPES_SCHEMA_EXTENSION_DEFINITION.to_yaml(),
        TEST_TYPES_INVALID_INSTANCE.to_yaml()
    ])

    def test_type_check_valid(self):
        with (
            temporary_test_file(self.VALID_PRIMITIVES_FILE_CONTENT) as test_file,
            validated_source(test_file.name) as result,
        ):
            get_active_context().add_definitions_to_context(result.definitions)
            assert_validator_result_success(result)

    def test_type_check_invalid(self):
        with (
            temporary_test_file(self.INVALID_PRIMITIVES_FILE_CONTENT) as test_file,
            self.assertRaises(Exception) as error,
            validated_source(test_file.name),
        ):

            self.assertIsNotNone(error.exception)

            self.assertIn(self.INTEGER_VALIDATOR.name, error.exception)
            self.assertIn(self.INTEGER_VALIDATOR.primitive_type, error.exception)
            self.assertIn(self.BOOLEAN_VALIDATOR.name, error.exception)
            self.assertIn(self.BOOLEAN_VALIDATOR.primitive_type, error.exception)

    def test_integer_type_check_valid(self):
        test_context = get_active_context()
        test_context.add_definitions_to_context([TEST_TYPES_SCHEMA_DEFINITION, TEST_TYPES_SCHEMA_EXTENSION_DEFINITION])

        finding = self.INTEGER_VALIDATOR.validation_function(TEST_TYPES_VALID_INSTANCE, 0)
        self.assertIsNone(finding)

    def test_integer_type_check_invalid_float(self):
        test_context = get_active_context()
        test_context.add_definitions_to_context([TEST_TYPES_SCHEMA_DEFINITION, TEST_TYPES_SCHEMA_EXTENSION_DEFINITION])

        invalid_int_value = 0.5
        invalid_definition = create_definition(TEST_TYPES_ROOT_KEY, "invalidPrimitives", {SCHEMA_FIELD_INT.get("name"): invalid_int_value})

        finding = self.INTEGER_VALIDATOR.validation_function(invalid_definition, invalid_int_value)
        self.assertIsNotNone(finding)

    def test_integer_type_check_invalid_string(self):
        test_context = get_active_context()
        test_context.add_definitions_to_context([TEST_TYPES_SCHEMA_DEFINITION, TEST_TYPES_SCHEMA_EXTENSION_DEFINITION])

        invalid_int_value = "DefinitelyNotAnInt"
        invalid_definition = create_definition(TEST_TYPES_ROOT_KEY, "invalidPrimitives", {SCHEMA_FIELD_INT.get("name"): invalid_int_value})

        finding = self.INTEGER_VALIDATOR.validation_function(invalid_definition, invalid_int_value)
        self.assertIsNotNone(finding)

    def test_boolean_type_valid_true(self):
        test_context = get_active_context()
        test_context.add_definitions_to_context([TEST_TYPES_SCHEMA_DEFINITION, TEST_TYPES_SCHEMA_EXTENSION_DEFINITION])

        finding = self.BOOLEAN_VALIDATOR.validation_function(TEST_TYPES_VALID_INSTANCE, True)
        self.assertIsNone(finding)

    def test_boolean_type_valid_false(self):
        test_context = get_active_context()
        test_context.add_definitions_to_context([TEST_TYPES_SCHEMA_DEFINITION, TEST_TYPES_SCHEMA_EXTENSION_DEFINITION])

        finding = self.BOOLEAN_VALIDATOR.validation_function(TEST_TYPES_VALID_INSTANCE, False)
        self.assertIsNone(finding)

    def test_boolean_type_invalid(self):
        test_context = get_active_context()
        test_context.add_definitions_to_context([TEST_TYPES_SCHEMA_DEFINITION, TEST_TYPES_SCHEMA_EXTENSION_DEFINITION])

        invalid_bool_value = "WhipperSnapper"
        invalid_definition = create_definition(TEST_TYPES_ROOT_KEY, "booleanType", {SCHEMA_FIELD_BOOL.get("name"): invalid_bool_value})

        finding = self.BOOLEAN_VALIDATOR.validation_function(invalid_definition, invalid_bool_value)
        self.assertIsNotNone(finding)<|MERGE_RESOLUTION|>--- conflicted
+++ resolved
@@ -16,11 +16,7 @@
     TEST_TYPES_INVALID_INSTANCE,
     TEST_TYPES_ROOT_KEY,
     SCHEMA_FIELD_INT,
-<<<<<<< HEAD
-=======
-    SCHEMA_FIELD_BOOL, 
-
->>>>>>> 4b82e0ba
+    SCHEMA_FIELD_BOOL,
 )
 
 
@@ -29,17 +25,21 @@
     INTEGER_VALIDATOR = int_validator.get_validator()
     BOOLEAN_VALIDATOR = bool_validator.get_validator()
 
-    VALID_PRIMITIVES_FILE_CONTENT = DEFINITION_SEPARATOR.join([
-        TEST_TYPES_SCHEMA_DEFINITION.to_yaml(),
-        TEST_TYPES_SCHEMA_EXTENSION_DEFINITION.to_yaml(),
-        TEST_TYPES_VALID_INSTANCE.to_yaml()
-    ])
+    VALID_PRIMITIVES_FILE_CONTENT = DEFINITION_SEPARATOR.join(
+        [
+            TEST_TYPES_SCHEMA_DEFINITION.to_yaml(),
+            TEST_TYPES_SCHEMA_EXTENSION_DEFINITION.to_yaml(),
+            TEST_TYPES_VALID_INSTANCE.to_yaml(),
+        ]
+    )
 
-    INVALID_PRIMITIVES_FILE_CONTENT = DEFINITION_SEPARATOR.join([
-        TEST_TYPES_SCHEMA_DEFINITION.to_yaml(),
-        TEST_TYPES_SCHEMA_EXTENSION_DEFINITION.to_yaml(),
-        TEST_TYPES_INVALID_INSTANCE.to_yaml()
-    ])
+    INVALID_PRIMITIVES_FILE_CONTENT = DEFINITION_SEPARATOR.join(
+        [
+            TEST_TYPES_SCHEMA_DEFINITION.to_yaml(),
+            TEST_TYPES_SCHEMA_EXTENSION_DEFINITION.to_yaml(),
+            TEST_TYPES_INVALID_INSTANCE.to_yaml(),
+        ]
+    )
 
     def test_type_check_valid(self):
         with (
@@ -75,7 +75,9 @@
         test_context.add_definitions_to_context([TEST_TYPES_SCHEMA_DEFINITION, TEST_TYPES_SCHEMA_EXTENSION_DEFINITION])
 
         invalid_int_value = 0.5
-        invalid_definition = create_definition(TEST_TYPES_ROOT_KEY, "invalidPrimitives", {SCHEMA_FIELD_INT.get("name"): invalid_int_value})
+        invalid_definition = create_definition(
+            TEST_TYPES_ROOT_KEY, "invalidPrimitives", {SCHEMA_FIELD_INT.get("name"): invalid_int_value}
+        )
 
         finding = self.INTEGER_VALIDATOR.validation_function(invalid_definition, invalid_int_value)
         self.assertIsNotNone(finding)
@@ -85,7 +87,9 @@
         test_context.add_definitions_to_context([TEST_TYPES_SCHEMA_DEFINITION, TEST_TYPES_SCHEMA_EXTENSION_DEFINITION])
 
         invalid_int_value = "DefinitelyNotAnInt"
-        invalid_definition = create_definition(TEST_TYPES_ROOT_KEY, "invalidPrimitives", {SCHEMA_FIELD_INT.get("name"): invalid_int_value})
+        invalid_definition = create_definition(
+            TEST_TYPES_ROOT_KEY, "invalidPrimitives", {SCHEMA_FIELD_INT.get("name"): invalid_int_value}
+        )
 
         finding = self.INTEGER_VALIDATOR.validation_function(invalid_definition, invalid_int_value)
         self.assertIsNotNone(finding)
@@ -109,7 +113,9 @@
         test_context.add_definitions_to_context([TEST_TYPES_SCHEMA_DEFINITION, TEST_TYPES_SCHEMA_EXTENSION_DEFINITION])
 
         invalid_bool_value = "WhipperSnapper"
-        invalid_definition = create_definition(TEST_TYPES_ROOT_KEY, "booleanType", {SCHEMA_FIELD_BOOL.get("name"): invalid_bool_value})
+        invalid_definition = create_definition(
+            TEST_TYPES_ROOT_KEY, "booleanType", {SCHEMA_FIELD_BOOL.get("name"): invalid_bool_value}
+        )
 
         finding = self.BOOLEAN_VALIDATOR.validation_function(invalid_definition, invalid_bool_value)
         self.assertIsNotNone(finding)