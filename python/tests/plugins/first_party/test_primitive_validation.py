--- conflicted
+++ resolved
@@ -4,15 +4,9 @@
 
 from aac.lang.active_context_lifecycle_manager import get_active_context
 from aac.io.constants import DEFINITION_SEPARATOR
-<<<<<<< HEAD
-from aac.plugins.first_party.primitive_type_check.validators import int_validator
-from aac.plugins.first_party.primitive_type_check.validators import bool_validator
-from aac.plugins.first_party.primitive_type_check.validators import num_validator
-=======
-from aac.plugins.first_party.primitive_type_check.validators import bool_validator, file_validator, int_validator
+from aac.plugins.first_party.primitive_type_check.validators import bool_validator, file_validator, int_validator, num_validator
 from aac.plugins.validators import FindingSeverity
 from aac.validate import validated_source
->>>>>>> 2f169720
 
 from tests.active_context_test_case import ActiveContextTestCase
 from tests.helpers.assertion import assert_validator_result_success
@@ -24,21 +18,16 @@
     TEST_TYPES_ROOT_KEY,
     SCHEMA_FIELD_INT,
     SCHEMA_FIELD_BOOL,
-<<<<<<< HEAD
     SCHEMA_FIELD_NUMBER,
-=======
     SCHEMA_FIELD_FILE,
     get_primitive_definition_values,
->>>>>>> 2f169720
 )
 
 
 class TestPrimitiveValidation(ActiveContextTestCase):
     INTEGER_VALIDATOR = int_validator.get_validator()
     BOOLEAN_VALIDATOR = bool_validator.get_validator()
-<<<<<<< HEAD
     NUMBER_VALIDATOR = num_validator.get_validator()
-=======
     FILE_VALIDATOR = file_validator.get_validator()
 
     def setUp(self) -> None:
@@ -71,7 +60,6 @@
 
     def tearDown(self) -> None:
         super().tearDown()
->>>>>>> 2f169720
 
         if lexists(self.TEST_FILE.name):
             remove(self.TEST_FILE.name)
@@ -93,21 +81,15 @@
         ):
             self.assertIsNotNone(error.exception)
 
-<<<<<<< HEAD
-            self.assertIn(self.INTEGER_VALIDATOR.name, error.exception)
-            self.assertIn(self.INTEGER_VALIDATOR.primitive_type, error.exception)
-            self.assertIn(self.BOOLEAN_VALIDATOR.name, error.exception)
-            self.assertIn(self.BOOLEAN_VALIDATOR.primitive_type, error.exception)
-            self.assertIn(self.NUMBER_VALIDATOR.primitive_type, error.exception)
-=======
             exception_message = str(error.exception)
             self.assertIn(self.INTEGER_VALIDATOR.name, exception_message)
             self.assertIn(self.INTEGER_VALIDATOR.primitive_type, exception_message)
             self.assertIn(self.BOOLEAN_VALIDATOR.name, exception_message)
             self.assertIn(self.BOOLEAN_VALIDATOR.primitive_type, exception_message)
+            self.assertIn(self.NUMBER_VALIDATOR.name, exception_message)
+            self.assertIn(self.NUMBER_VALIDATOR.primitive_type, exception_message)
             self.assertIn(self.FILE_VALIDATOR.name, exception_message)
             self.assertIn(self.FILE_VALIDATOR.primitive_type, exception_message)
->>>>>>> 2f169720
 
     def test_integer_type_check_valid(self):
         test_context = get_active_context()
@@ -166,40 +148,39 @@
         finding = self.BOOLEAN_VALIDATOR.validation_function(invalid_definition, invalid_bool_value)
         self.assertIsNotNone(finding)
 
-<<<<<<< HEAD
     def test_number_type_valid_octal(self):
         test_context = get_active_context()
         test_context.add_definition_to_context([TEST_TYPES_SCHEMA_DEFINITION, TEST_TYPES_SCHEMA_EXTENSION_DEFINITION])
 
-        finding = self.NUMBER_VALIDATOR.validation_function(TEST_TYPES_VALID_INSTANCE, "0o14")
+        finding = self.NUMBER_VALIDATOR.validation_function(self.TEST_TYPES_VALID_INSTANCE, "0o14")
         self.assertIsNone(finding)
 
     def test_number_type_valid_hexadec(self):
         test_context = get_active_context()
         test_context.add_definitions_to_context([TEST_TYPES_SCHEMA_DEFINITION, TEST_TYPES_SCHEMA_EXTENSION_DEFINITION])
 
-        finding = self.NUMBER_VALIDATOR.validation_function(TEST_TYPES_VALID_INSTANCE, "0xC")
+        finding = self.NUMBER_VALIDATOR.validation_function(self.TEST_TYPES_VALID_INSTANCE, "0xC")
         self.assertIsNone(finding)
 
     def test_number_type_valid_float(self):
         test_context = get_active_context()
         test_context.add_definitions_to_context([TEST_TYPES_SCHEMA_DEFINITION, TEST_TYPES_SCHEMA_EXTENSION_DEFINITION])
 
-        finding = self.NUMBER_VALIDATOR.validation_function(TEST_TYPES_VALID_INSTANCE, 13.4)
+        finding = self.NUMBER_VALIDATOR.validation_function(self.TEST_TYPES_VALID_INSTANCE, 13.4)
         self.assertIsNone(finding)
 
     def test_number_type_valid_exponential(self):
         test_context = get_active_context()
         test_context.add_definitions_to_context([TEST_TYPES_SCHEMA_DEFINITION, TEST_TYPES_SCHEMA_EXTENSION_DEFINITION])
 
-        finding = self.NUMBER_VALIDATOR.validation_function(TEST_TYPES_INVALID_INSTANCE, 1.2e+34)
+        finding = self.NUMBER_VALIDATOR.validation_function(self.TEST_TYPES_INVALID_INSTANCE, 1.2e+34)
         self.assertIsNone(finding)
 
     def test_number_type_valid_inf(self):
         test_context = get_active_context()
         test_context.add_definitions_to_context([TEST_TYPES_SCHEMA_DEFINITION, TEST_TYPES_SCHEMA_EXTENSION_DEFINITION])
 
-        finding = self.NUMBER_VALIDATOR.validation_function(TEST_TYPES_VALID_INSTANCE, '.inf')
+        finding = self.NUMBER_VALIDATOR.validation_function(self.TEST_TYPES_VALID_INSTANCE, '.inf')
         self.assertIsNone(finding)
 
     def test_number_type_invalid(self):
@@ -213,7 +194,7 @@
 
         finding = self.BOOLEAN_VALIDATOR.validation_function(invalid_definition, invalid_numb_value)
         self.assertIsNotNone(finding)
-=======
+
     def test_file_type_valid(self):
         test_context = get_active_context()
         test_context.add_definitions_to_context([TEST_TYPES_SCHEMA_DEFINITION, TEST_TYPES_SCHEMA_EXTENSION_DEFINITION])
@@ -235,5 +216,4 @@
 
         self.assertEqual(finding.definition.name, invalid_definition.name)
         self.assertEqual(finding.severity, FindingSeverity.WARNING)
-        self.assertRegexpMatches(finding.message, f"{fake_file_name}.*not.*exist")
->>>>>>> 2f169720
+        self.assertRegexpMatches(finding.message, f"{fake_file_name}.*not.*exist")