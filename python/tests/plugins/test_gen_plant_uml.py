import inspect
import os
from tempfile import TemporaryDirectory
from typing import Callable
from unittest import TestCase

from aac.plugins.gen_plant_uml.gen_plant_uml_impl import (
    COMPONENT_STRING,
    OBJECT_STRING,
    SEQUENCE_STRING,
    PLANT_UML_FILE_EXTENSION,
    FILE_NAME_CHARACTERS_TO_REPLACE,
    puml_component,
    puml_object,
    puml_sequence,
    _get_generated_file_name,
    _get_formatted_definition_name,
)
<<<<<<< HEAD

from tests.helpers.assertion import assert_plugin_success
=======
from aac.plugins.plugin_execution import PluginExecutionStatusCode
from tests.helpers.io import temporary_test_file
from tests.helpers.plugins import check_generated_file_contents, YAML_FILE_EXTENSION
>>>>>>> e78c1f52


class TestGenPlantUml(TestCase):
    def test_formatted_definition_name(self):
        self.assertEqual(_get_formatted_definition_name(""), "")
        self.assertEqual(_get_formatted_definition_name("name"), "name")
        self.assertEqual(_get_formatted_definition_name("Name"), "name")
        self.assertEqual(_get_formatted_definition_name("Definition Name"), "definition_name")
        self.assertEqual(
            _get_formatted_definition_name(f"{FILE_NAME_CHARACTERS_TO_REPLACE}This is my Definition Name"),
            "this_is_my_definition_name"
        )
        self.assertEqual(
            _get_formatted_definition_name(f"This is my{FILE_NAME_CHARACTERS_TO_REPLACE} Definition Name"),
            "this_is_my_definition_name"
        )
        self.assertEqual(
            _get_formatted_definition_name(f"This is my Definition Name{FILE_NAME_CHARACTERS_TO_REPLACE}"),
            "this_is_my_definition_name"
        )

    def test_generated_file_name(self):
        orig_output_dir = "/tmp/some/dir/"
        new_output_dir = "/dir/some/tmp/"
        new_relative_dir = "tmp/"
        file_name = "test_arch_file"
        full_file_name = f"{orig_output_dir}{file_name}{PLANT_UML_FILE_EXTENSION}"
        definition_name = "My test definition name."
        formatted_definition_name = _get_formatted_definition_name(definition_name)

        puml_types = [COMPONENT_STRING, OBJECT_STRING, SEQUENCE_STRING]
        for puml_type in puml_types:
            self.assertEqual(
                _get_generated_file_name(full_file_name, puml_type, definition_name),
                os.path.join(orig_output_dir, puml_type, f"{file_name}_{formatted_definition_name}{PLANT_UML_FILE_EXTENSION}"),
            )
            self.assertEqual(
                _get_generated_file_name(full_file_name, puml_type, definition_name, new_output_dir),
                os.path.join(new_output_dir, puml_type, f"{file_name}_{formatted_definition_name}{PLANT_UML_FILE_EXTENSION}"),
            )
            self.assertEqual(
                _get_generated_file_name(full_file_name, puml_type, definition_name, new_relative_dir),
                os.path.join(new_relative_dir, puml_type, f"{file_name}_{formatted_definition_name}{PLANT_UML_FILE_EXTENSION}"),
            )

    def test_puml_component_diagram_to_console(self):
<<<<<<< HEAD
        with TemporaryDirectory() as temp_directory:
            with NamedTemporaryFile(dir=temp_directory, mode="w", suffix=".yaml") as plugin_yaml:
                plugin_yaml.write(TEST_PUML_ARCH_YAML)
                plugin_yaml.seek(0)

                result = puml_component(plugin_yaml.name)
                assert_plugin_success(result)

                puml_content = "\n".join(result.messages)
                self._assert_diagram_contains_uml_boilerplate(puml_content)
                self._assert_component_diagram_content(puml_content)

    def test_puml_component_diagram_to_file(self):
        with TemporaryDirectory() as temp_directory:
            with NamedTemporaryFile(dir=temp_directory, mode="w", suffix=".yaml") as plugin_yaml:
                plugin_yaml.write(TEST_PUML_ARCH_YAML)
                plugin_yaml.seek(0)

                # Get the rng temp AaC file name, but with a puml extension
                expected_puml_file_path = os.path.basename(plugin_yaml.name).replace(".yaml", f"_{COMPONENT_STRING}.puml")

                result = puml_component(plugin_yaml.name, temp_directory)
                self.assertIn(expected_puml_file_path, "\n".join(result.messages))
                assert_plugin_success(result)

                temp_directory_files = os.listdir(temp_directory)

                self.assertIn(expected_puml_file_path, temp_directory_files)

                with open(os.path.join(temp_directory, expected_puml_file_path)) as generated_puml_file:
                    generated_puml_file_content = generated_puml_file.read()
                    self._assert_diagram_contains_uml_boilerplate(generated_puml_file_content)
                    self._assert_component_diagram_content(generated_puml_file_content)

    def test_puml_object_diagram_to_console(self):
        with TemporaryDirectory() as temp_directory:
            with NamedTemporaryFile(dir=temp_directory, mode="w", suffix=".yaml") as plugin_yaml:
                plugin_yaml.write(TEST_PUML_ARCH_YAML)
                plugin_yaml.seek(0)

                result = puml_object(plugin_yaml.name)
                assert_plugin_success(result)

                puml_content = "\n".join(result.messages)
                self._assert_diagram_contains_uml_boilerplate(puml_content)
                self._assert_object_diagram_content(puml_content)
=======
        with temporary_test_file(TEST_PUML_ARCH_YAML, suffix=YAML_FILE_EXTENSION) as plugin_yaml:
            result = puml_component(plugin_yaml.name)
            self.assertEqual(result.status_code, PluginExecutionStatusCode.SUCCESS)
            self._check_component_diagram_testsystem(result.output())

    def test_puml_component_diagram_to_file(self):
        with (TemporaryDirectory() as temp_directory,
              temporary_test_file(TEST_PUML_ARCH_YAML, dir=temp_directory, suffix=YAML_FILE_EXTENSION) as plugin_yaml):
            result = puml_component(plugin_yaml.name, temp_directory)

            full_output_dir = os.path.join(temp_directory, COMPONENT_STRING)
            self.assertIn(full_output_dir, result.output())
            self.assertEqual(result.status_code, PluginExecutionStatusCode.SUCCESS)

            expected_puml_file_paths = [
                _get_generated_file_name(plugin_yaml.name, COMPONENT_STRING, name)
                for name in [TEST_PUML_SYSTEM_NAME, TEST_PUML_SERVICE_ONE_TYPE, TEST_PUML_SERVICE_TWO_TYPE]
            ]
            temp_directory_files = os.listdir(full_output_dir)
            for path in expected_puml_file_paths:
                basename = os.path.basename(path)
                self.assertIn(basename, temp_directory_files)

                parts = os.path.splitext(basename)[0].replace("-", "").split("_")
                check_generated_file_contents(path, self._get_checker_from_filepath(parts[-1], COMPONENT_STRING))

    def test_puml_object_diagram_to_console(self):
        with temporary_test_file(TEST_PUML_ARCH_YAML, suffix=YAML_FILE_EXTENSION) as plugin_yaml:
            result = puml_object(plugin_yaml.name)
            self.assertEqual(result.status_code, PluginExecutionStatusCode.SUCCESS)
            self._check_object_diagram_content(result.output())
>>>>>>> e78c1f52

    def test_puml_object_diagram_to_file(self):
        with (TemporaryDirectory() as temp_directory,
              temporary_test_file(TEST_PUML_ARCH_YAML, dir=temp_directory, suffix=YAML_FILE_EXTENSION) as plugin_yaml):
            full_output_dir = os.path.join(temp_directory, OBJECT_STRING)

            result = puml_object(plugin_yaml.name, temp_directory)
            self.assertIn(full_output_dir, result.output())
            self.assertEqual(result.status_code, PluginExecutionStatusCode.SUCCESS)

<<<<<<< HEAD
                result = puml_object(plugin_yaml.name, temp_directory)
                self.assertIn(expected_puml_file_path, "\n".join(result.messages))
                assert_plugin_success(result)
=======
            temp_directory_files = os.listdir(full_output_dir)
>>>>>>> e78c1f52

            expected_puml_file_path = _get_generated_file_name(plugin_yaml.name, OBJECT_STRING, "")
            self.assertIn(os.path.basename(expected_puml_file_path), temp_directory_files)

            with open(expected_puml_file_path) as generated_puml_file:
                self._check_object_diagram_content(generated_puml_file.read())

    def test_puml_sequence_diagram_to_console(self):
<<<<<<< HEAD
        with TemporaryDirectory() as temp_directory:
            with NamedTemporaryFile(dir=temp_directory, mode="w", suffix=".yaml") as plugin_yaml:
                plugin_yaml.write(TEST_PUML_ARCH_YAML)
                plugin_yaml.seek(0)

                result = puml_sequence(plugin_yaml.name)
                assert_plugin_success(result)

                puml_content = "\n".join(result.messages)
                self._assert_diagram_contains_uml_boilerplate(puml_content)
                self._assert_sequence_diagram_content(puml_content)

    def test_puml_sequence_diagram_to_file(self):
        with TemporaryDirectory() as temp_directory:
            with NamedTemporaryFile(dir=temp_directory, mode="w", suffix=".yaml") as plugin_yaml:
                plugin_yaml.write(TEST_PUML_ARCH_YAML)
                plugin_yaml.seek(0)

                # Get the rng temp AaC file name, but with a puml extension
                expected_puml_file_path = os.path.basename(plugin_yaml.name).replace(".yaml", f"_{SEQUENCE_STRING}.puml")

                result = puml_sequence(plugin_yaml.name, temp_directory)
                self.assertIn(expected_puml_file_path, "\n".join(result.messages))
                assert_plugin_success(result)

                temp_directory_files = os.listdir(temp_directory)

                self.assertIn(expected_puml_file_path, temp_directory_files)

                with open(os.path.join(temp_directory, expected_puml_file_path)) as generated_puml_file:
                    generated_puml_file_content = generated_puml_file.read()
                    self._assert_diagram_contains_uml_boilerplate(generated_puml_file_content)
                    self._assert_sequence_diagram_content(generated_puml_file_content)

    def _assert_component_diagram_content(self, component_diagram_content_string: str):
        self._assert_diagram_contains_uml_boilerplate(component_diagram_content_string)
        self.assertIn(f"interface {TEST_PUML_DATA_A_TYPE}", component_diagram_content_string)
        self.assertIn(f"interface {TEST_PUML_DATA_B_TYPE}", component_diagram_content_string)
        self.assertIn(f"interface {TEST_PUML_DATA_C_TYPE}", component_diagram_content_string)
        self.assertIn(f"package \"{TEST_PUML_SYSTEM_TYPE}\"", component_diagram_content_string)
        self.assertIn(f"{TEST_PUML_DATA_A_TYPE} -> [{TEST_PUML_SERVICE_ONE_TYPE}] : in", component_diagram_content_string)
        self.assertIn(f"[{TEST_PUML_SERVICE_ONE_TYPE}] -> {TEST_PUML_DATA_B_TYPE} : out", component_diagram_content_string)
=======
        with temporary_test_file(TEST_PUML_ARCH_YAML, suffix=YAML_FILE_EXTENSION) as plugin_yaml:
            result = puml_sequence(plugin_yaml.name)
            self.assertEqual(result.status_code, PluginExecutionStatusCode.SUCCESS)
            self._check_sequence_diagram_usecase_one(result.output())

    def test_puml_sequence_diagram_to_file(self):
        with (TemporaryDirectory() as temp_directory,
              temporary_test_file(TEST_PUML_ARCH_YAML, dir=temp_directory, suffix=YAML_FILE_EXTENSION) as plugin_yaml):
            result = puml_sequence(plugin_yaml.name, temp_directory)

            full_output_dir = os.path.join(temp_directory, SEQUENCE_STRING)
            self.assertIn(full_output_dir, result.output())
            self.assertEqual(result.status_code, PluginExecutionStatusCode.SUCCESS)

            expected_puml_file_paths = [
                _get_generated_file_name(plugin_yaml.name, SEQUENCE_STRING, name)
                for name in [TEST_PUML_USE_CASE_ONE_TITLE, TEST_PUML_USE_CASE_TWO_TITLE]
            ]
            temp_directory_files = os.listdir(full_output_dir)
            for path in expected_puml_file_paths:
                basename = os.path.basename(path)
                self.assertIn(basename, temp_directory_files)

                _, *parts = os.path.splitext(basename)[0].split("_")
                check_generated_file_contents(path, self._get_checker_from_filepath("_".join(parts[-2:]), SEQUENCE_STRING))

    def _get_checker_from_filepath(self, path: str, puml_type: str) -> Callable:
        """Get the method used to check the content in the generated file.

        Methods are expected to have a specific naming format:
            `_check_{puml_type}_diagram_<whatever else>`
        where <whatever else> contains the path string.

        Args:
            path (str): The portion of the filename that corresponds to the checker's name.
            puml_type (str): The type of diagram that was generated.

        Returns:
            The method on self that checks the generated content for the file from which path was
            extracted.
        """
        def is_checker(obj):
            return inspect.ismethod(obj) and obj.__name__.startswith(f"_check_{puml_type}_diagram")

        checkers = inspect.getmembers(self, is_checker)
        return [method for (name, method) in checkers if path in name].pop()

    def _check_component_diagram_testsystem(self, component_diagram_content_string: str):
        self._assert_diagram_contains_uml_boilerplate(component_diagram_content_string)
        self._check_component_diagram_serviceone(component_diagram_content_string)
        self._check_component_diagram_servicetwo(component_diagram_content_string)
        self.assertIn(f"package \"{TEST_PUML_SYSTEM_NAME}\"", component_diagram_content_string)
>>>>>>> e78c1f52

    def _check_component_diagram_serviceone(self, component_diagram_content_string: str):
        self._assert_diagram_contains_uml_boilerplate(component_diagram_content_string)
        self._assert_component_diagram_interface(component_diagram_content_string, [
            TEST_PUML_DATA_A_TYPE, TEST_PUML_DATA_B_TYPE
        ])
        self._assert_component_diagram_relations(component_diagram_content_string, "->", [
            {"left": TEST_PUML_DATA_A_TYPE, "right": f"[{TEST_PUML_SERVICE_ONE_TYPE}]", "name": "in"},
            {"left": f"[{TEST_PUML_SERVICE_ONE_TYPE}]", "right": TEST_PUML_DATA_B_TYPE, "name": "out"},
        ])

    def _check_component_diagram_servicetwo(self, component_diagram_content_string: str):
        self._assert_diagram_contains_uml_boilerplate(component_diagram_content_string)
        self._assert_component_diagram_interface(component_diagram_content_string, [
            TEST_PUML_DATA_B_TYPE, TEST_PUML_DATA_C_TYPE
        ])
        self._assert_component_diagram_relations(component_diagram_content_string, "->", [
            {"left": TEST_PUML_DATA_B_TYPE, "right": f"[{TEST_PUML_SERVICE_TWO_TYPE}]", "name": "in"},
            {"left": f"[{TEST_PUML_SERVICE_TWO_TYPE}]", "right": TEST_PUML_DATA_C_TYPE, "name": "out"},
        ])

    def _assert_component_diagram_interface(self, content: str, interfaces: list[str]):
        for interface in interfaces:
            self.assertIn(f"interface {interface}", content)

    def _assert_component_diagram_relations(self, content: str, relation: str, links: list[dict[str, str]]):
        for link in links:
            self.assertIn(f"{link.get('left')} {relation} {link.get('right')} : {link.get('name')}", content)

    def _check_object_diagram_content(self, object_diagram_content_string: str):
        self._assert_diagram_contains_uml_boilerplate(object_diagram_content_string)
<<<<<<< HEAD
        self.assertIn(f"object {TEST_PUML_SYSTEM_TYPE}", object_diagram_content_string)
        self.assertIn(f"object {TEST_PUML_SERVICE_ONE_TYPE}", object_diagram_content_string)
        self.assertIn(f"object {TEST_PUML_SERVICE_TWO_TYPE}", object_diagram_content_string)
        self.assertIn(f"{TEST_PUML_SYSTEM_TYPE} *-- {TEST_PUML_SERVICE_ONE_TYPE}", object_diagram_content_string)
        self.assertIn(f"{TEST_PUML_SYSTEM_TYPE} *-- {TEST_PUML_SERVICE_TWO_TYPE}", object_diagram_content_string)

    def _assert_sequence_diagram_content(self, sequence_diagram_content_string: str):
=======
        self._assert_object_diagram_object(object_diagram_content_string, [
            TEST_PUML_SYSTEM_NAME, TEST_PUML_SERVICE_ONE_TYPE, TEST_PUML_SERVICE_TWO_TYPE
        ])
        self._assert_object_diagram_object_relations(object_diagram_content_string, "*--", [
            {"left": TEST_PUML_SYSTEM_NAME, "right": TEST_PUML_SERVICE_ONE_TYPE},
            {"left": TEST_PUML_SYSTEM_NAME, "right": TEST_PUML_SERVICE_TWO_TYPE},
        ])

    def _assert_object_diagram_object(self, content: str, objects: list[str]):
        for obj in objects:
            self.assertIn(f"object {obj}", content)

    def _assert_object_diagram_object_relations(self, content: str, relation: str, relationships: list[dict[str, str]]):
        for relationship in relationships:
            self.assertIn(f"{relationship.get('left')} {relation} {relationship.get('right')}", content)

    def _check_sequence_diagram_usecase_one(self, sequence_diagram_content_string: str):
>>>>>>> e78c1f52
        self._assert_diagram_contains_uml_boilerplate(sequence_diagram_content_string)
        self.assertIn(f"title {TEST_PUML_USE_CASE_ONE_TITLE}", sequence_diagram_content_string)
        self._assert_sequence_diagram_participants(sequence_diagram_content_string, [
            {"name": TEST_PUML_SYSTEM_NAME, "type": TEST_PUML_SYSTEM_TYPE},
            {"name": TEST_PUML_SERVICE_ONE_NAME, "type": TEST_PUML_SERVICE_ONE_TYPE},
            {"name": TEST_PUML_SERVICE_TWO_NAME, "type": TEST_PUML_SERVICE_TWO_TYPE},
        ])
        self._assert_sequence_diagram_io(sequence_diagram_content_string, [
            {"in": TEST_PUML_SYSTEM_NAME, "out": TEST_PUML_SERVICE_ONE_NAME},
            {"in": TEST_PUML_SERVICE_TWO_NAME, "out": TEST_PUML_SYSTEM_NAME},
        ])

    def _check_sequence_diagram_usecase_two(self, sequence_diagram_content_string: str):
        self._assert_diagram_contains_uml_boilerplate(sequence_diagram_content_string)
        self.assertIn(f"title {TEST_PUML_USE_CASE_TWO_TITLE}", sequence_diagram_content_string)
        self._assert_sequence_diagram_participants(sequence_diagram_content_string, [
            {"name": TEST_PUML_SERVICE_ONE_NAME, "type": TEST_PUML_SERVICE_ONE_TYPE},
            {"name": TEST_PUML_SERVICE_TWO_NAME, "type": TEST_PUML_SERVICE_TWO_TYPE},
        ])
        self._assert_sequence_diagram_io(sequence_diagram_content_string, [
            {"in": TEST_PUML_SERVICE_ONE_NAME, "out": TEST_PUML_SERVICE_TWO_NAME},
            {"in": TEST_PUML_SERVICE_TWO_NAME, "out": TEST_PUML_SERVICE_ONE_NAME},
        ])

    def _assert_sequence_diagram_participants(self, content: str, participants: list[dict[str, str]]):
        for participant in participants:
            self.assertIn(f"participant {participant.get('type')} as {participant.get('name')}", content)

    def _assert_sequence_diagram_io(self, content: str, inputs_outputs: list[dict[str, str]]):
        for io in inputs_outputs:
            self.assertIn(f"{io.get('in')} -> {io.get('out')} : ", content)

    def _assert_diagram_contains_uml_boilerplate(self, puml_file):
        self.assertIn("@startuml", puml_file)
        self.assertIn("@enduml", puml_file)


TEST_PUML_SYSTEM_NAME = "Test-System"
TEST_PUML_SYSTEM_TYPE = "System"
TEST_PUML_SERVICE_ONE_NAME = "svc1"
TEST_PUML_SERVICE_ONE_TYPE = "ServiceOne"
TEST_PUML_SERVICE_TWO_NAME = "svc2"
TEST_PUML_SERVICE_TWO_TYPE = "ServiceTwo"
TEST_PUML_SERVICE_THREE_NAME = "svc3"
TEST_PUML_SERVICE_THREE_TYPE = "ServiceThree"
TEST_PUML_EXTERNAL_SYSTEM_NAME = "ext"
TEST_PUML_EXTERNAL_SYSTEM_TYPE = "ExternalSystem"
TEST_PUML_DATA_A_TYPE = "DataA"
TEST_PUML_DATA_B_TYPE = "DataB"
TEST_PUML_DATA_C_TYPE = "DataC"
TEST_PUML_USE_CASE_ONE_TITLE = "Nominal flow within the system usecase one."
TEST_PUML_USE_CASE_TWO_TITLE = "Request/response flow usecase two."

TEST_PUML_ARCH_YAML = f"""
model:
  name: {TEST_PUML_SYSTEM_TYPE}
  description: A simple distributed system model
  components:
    - name: {TEST_PUML_SERVICE_ONE_NAME}
      type: {TEST_PUML_SERVICE_ONE_TYPE}
    - name: {TEST_PUML_SERVICE_TWO_NAME}
      type: {TEST_PUML_SERVICE_TWO_TYPE}
  behavior:
    - name: Process {TEST_PUML_DATA_A_TYPE} Request to {TEST_PUML_DATA_C_TYPE} Response
      type: request-response
      description: process {TEST_PUML_DATA_A_TYPE} and respond with {TEST_PUML_DATA_C_TYPE}
      input:
        - name: in
          type: {TEST_PUML_DATA_A_TYPE}
      output:
        - name: out
          type: {TEST_PUML_DATA_C_TYPE}
      acceptance:
        - scenario: Receive {TEST_PUML_DATA_A_TYPE} request and return {TEST_PUML_DATA_C_TYPE} response
          given:
            - System is running
            - {TEST_PUML_SERVICE_ONE_TYPE} is running
            - Subsystem is running
            - ServiceThree is running
          when:
            - System receives a {TEST_PUML_DATA_A_TYPE} request
          then:
            - System processes the request into a {TEST_PUML_DATA_C_TYPE} response
            - System returns the {TEST_PUML_DATA_C_TYPE} response
---
model:
  name: {TEST_PUML_SERVICE_ONE_TYPE}
  behavior:
    - name: Process {TEST_PUML_DATA_A_TYPE} Request
      type: request-response
      description: Process a {TEST_PUML_DATA_A_TYPE} request and return a {TEST_PUML_DATA_B_TYPE} response
      input:
        - name: in
          type: {TEST_PUML_DATA_A_TYPE}
      output:
        - name: out
          type: {TEST_PUML_DATA_B_TYPE}
      acceptance:
        - scenario: Receive {TEST_PUML_DATA_A_TYPE} request and return {TEST_PUML_DATA_B_TYPE} response
          given:
            - {TEST_PUML_SERVICE_ONE_TYPE} is running
          when:
            - {TEST_PUML_SERVICE_ONE_TYPE} receives a {TEST_PUML_DATA_A_TYPE} request
          then:
            - {TEST_PUML_SERVICE_ONE_TYPE} processes the request into a {TEST_PUML_DATA_B_TYPE} response
            - {TEST_PUML_SERVICE_ONE_TYPE} returns the {TEST_PUML_DATA_B_TYPE} response
        - scenario: Receive invalid request
          given:
            - {TEST_PUML_SERVICE_ONE_TYPE} is running
          when:
            - {TEST_PUML_SERVICE_ONE_TYPE} receives request that isn't a {TEST_PUML_DATA_A_TYPE} request
          then:
            - {TEST_PUML_SERVICE_ONE_TYPE} returns an error response code
---
model:
  name: {TEST_PUML_SERVICE_TWO_TYPE}
  behavior:
    - name: Process {TEST_PUML_DATA_B_TYPE} Request
      type: request-response
      description: Process a {TEST_PUML_DATA_B_TYPE} request and return a {TEST_PUML_DATA_C_TYPE} response
      input:
        - name: in
          type: {TEST_PUML_DATA_B_TYPE}
      output:
        - name: out
          type: {TEST_PUML_DATA_C_TYPE}
      acceptance:
        - scenario: Receive {TEST_PUML_DATA_B_TYPE} request and return {TEST_PUML_DATA_C_TYPE} response
          given:
            - {TEST_PUML_SERVICE_TWO_TYPE} is running
          when:
            - {TEST_PUML_SERVICE_TWO_TYPE} receives a {TEST_PUML_DATA_B_TYPE} request
          then:
            - {TEST_PUML_SERVICE_TWO_TYPE} processes the request into a {TEST_PUML_DATA_C_TYPE} response
            - {TEST_PUML_SERVICE_TWO_TYPE} returns the {TEST_PUML_DATA_C_TYPE} response
---
data:
  name: {TEST_PUML_DATA_A_TYPE}
  fields:
  - name: msg
    type: string
---
data:
  name: {TEST_PUML_DATA_B_TYPE}
  fields:
  - name: msg
    type: string
---
data:
  name: {TEST_PUML_DATA_C_TYPE}
  fields:
  - name: msg
    type: string
---
usecase:
  name: {TEST_PUML_USE_CASE_ONE_TITLE}
  description:
  participants:
    - name: {TEST_PUML_SYSTEM_NAME}
      type: {TEST_PUML_SYSTEM_TYPE}
    - name: {TEST_PUML_SERVICE_ONE_NAME}
      type: {TEST_PUML_SERVICE_ONE_TYPE}
    - name: {TEST_PUML_SERVICE_TWO_NAME}
      type: {TEST_PUML_SERVICE_TWO_TYPE}
  steps:
    - step: The system has been invoked to doFlow which triggers {TEST_PUML_SERVICE_ONE_NAME}
      source: {TEST_PUML_SYSTEM_NAME}
      target: {TEST_PUML_SERVICE_ONE_NAME}
      action: ProcessDataA
    - step: {TEST_PUML_SERVICE_ONE_NAME} completes and calls {TEST_PUML_SERVICE_TWO_NAME} to continue the flow
      source: {TEST_PUML_SERVICE_ONE_NAME}
      target: {TEST_PUML_SERVICE_TWO_NAME}
      action: ProcessDataB
    - step: svc3 completes and provides the result back to {TEST_PUML_SYSTEM_NAME}
      source: {TEST_PUML_SERVICE_TWO_NAME}
      target: {TEST_PUML_SYSTEM_NAME}
      action: doFlow
---
usecase:
  name: {TEST_PUML_USE_CASE_TWO_TITLE}
  description: A sample independent flow.
  participants:
    - name: {TEST_PUML_SERVICE_ONE_NAME}
      type: {TEST_PUML_SERVICE_ONE_TYPE}
    - name: {TEST_PUML_SERVICE_TWO_NAME}
      type: {TEST_PUML_SERVICE_TWO_TYPE}
  steps:
    - step: {TEST_PUML_SERVICE_ONE_NAME} makes a request for data from {TEST_PUML_SERVICE_TWO_NAME}
      source: {TEST_PUML_SERVICE_ONE_NAME}
      target: {TEST_PUML_SERVICE_TWO_NAME}
      action: sendRequestToServiceTwo
    - step: {TEST_PUML_SERVICE_TWO_NAME} completes and provides the result back to {TEST_PUML_SERVICE_ONE_NAME}
      source: {TEST_PUML_SERVICE_TWO_NAME}
      target: {TEST_PUML_SERVICE_ONE_NAME}
      action: respondToServiceOne
"""<|MERGE_RESOLUTION|>--- conflicted
+++ resolved
@@ -16,14 +16,10 @@
     _get_generated_file_name,
     _get_formatted_definition_name,
 )
-<<<<<<< HEAD
 
 from tests.helpers.assertion import assert_plugin_success
-=======
-from aac.plugins.plugin_execution import PluginExecutionStatusCode
 from tests.helpers.io import temporary_test_file
 from tests.helpers.plugins import check_generated_file_contents, YAML_FILE_EXTENSION
->>>>>>> e78c1f52
 
 
 class TestGenPlantUml(TestCase):
@@ -70,57 +66,9 @@
             )
 
     def test_puml_component_diagram_to_console(self):
-<<<<<<< HEAD
-        with TemporaryDirectory() as temp_directory:
-            with NamedTemporaryFile(dir=temp_directory, mode="w", suffix=".yaml") as plugin_yaml:
-                plugin_yaml.write(TEST_PUML_ARCH_YAML)
-                plugin_yaml.seek(0)
-
-                result = puml_component(plugin_yaml.name)
-                assert_plugin_success(result)
-
-                puml_content = "\n".join(result.messages)
-                self._assert_diagram_contains_uml_boilerplate(puml_content)
-                self._assert_component_diagram_content(puml_content)
-
-    def test_puml_component_diagram_to_file(self):
-        with TemporaryDirectory() as temp_directory:
-            with NamedTemporaryFile(dir=temp_directory, mode="w", suffix=".yaml") as plugin_yaml:
-                plugin_yaml.write(TEST_PUML_ARCH_YAML)
-                plugin_yaml.seek(0)
-
-                # Get the rng temp AaC file name, but with a puml extension
-                expected_puml_file_path = os.path.basename(plugin_yaml.name).replace(".yaml", f"_{COMPONENT_STRING}.puml")
-
-                result = puml_component(plugin_yaml.name, temp_directory)
-                self.assertIn(expected_puml_file_path, "\n".join(result.messages))
-                assert_plugin_success(result)
-
-                temp_directory_files = os.listdir(temp_directory)
-
-                self.assertIn(expected_puml_file_path, temp_directory_files)
-
-                with open(os.path.join(temp_directory, expected_puml_file_path)) as generated_puml_file:
-                    generated_puml_file_content = generated_puml_file.read()
-                    self._assert_diagram_contains_uml_boilerplate(generated_puml_file_content)
-                    self._assert_component_diagram_content(generated_puml_file_content)
-
-    def test_puml_object_diagram_to_console(self):
-        with TemporaryDirectory() as temp_directory:
-            with NamedTemporaryFile(dir=temp_directory, mode="w", suffix=".yaml") as plugin_yaml:
-                plugin_yaml.write(TEST_PUML_ARCH_YAML)
-                plugin_yaml.seek(0)
-
-                result = puml_object(plugin_yaml.name)
-                assert_plugin_success(result)
-
-                puml_content = "\n".join(result.messages)
-                self._assert_diagram_contains_uml_boilerplate(puml_content)
-                self._assert_object_diagram_content(puml_content)
-=======
         with temporary_test_file(TEST_PUML_ARCH_YAML, suffix=YAML_FILE_EXTENSION) as plugin_yaml:
             result = puml_component(plugin_yaml.name)
-            self.assertEqual(result.status_code, PluginExecutionStatusCode.SUCCESS)
+            assert_plugin_success(result)
             self._check_component_diagram_testsystem(result.output())
 
     def test_puml_component_diagram_to_file(self):
@@ -130,11 +78,11 @@
 
             full_output_dir = os.path.join(temp_directory, COMPONENT_STRING)
             self.assertIn(full_output_dir, result.output())
-            self.assertEqual(result.status_code, PluginExecutionStatusCode.SUCCESS)
+            assert_plugin_success(result)
 
             expected_puml_file_paths = [
                 _get_generated_file_name(plugin_yaml.name, COMPONENT_STRING, name)
-                for name in [TEST_PUML_SYSTEM_NAME, TEST_PUML_SERVICE_ONE_TYPE, TEST_PUML_SERVICE_TWO_TYPE]
+                for name in [TEST_PUML_SYSTEM_TYPE, TEST_PUML_SERVICE_ONE_TYPE, TEST_PUML_SERVICE_TWO_TYPE]
             ]
             temp_directory_files = os.listdir(full_output_dir)
             for path in expected_puml_file_paths:
@@ -147,9 +95,8 @@
     def test_puml_object_diagram_to_console(self):
         with temporary_test_file(TEST_PUML_ARCH_YAML, suffix=YAML_FILE_EXTENSION) as plugin_yaml:
             result = puml_object(plugin_yaml.name)
-            self.assertEqual(result.status_code, PluginExecutionStatusCode.SUCCESS)
+            assert_plugin_success(result)
             self._check_object_diagram_content(result.output())
->>>>>>> e78c1f52
 
     def test_puml_object_diagram_to_file(self):
         with (TemporaryDirectory() as temp_directory,
@@ -158,15 +105,9 @@
 
             result = puml_object(plugin_yaml.name, temp_directory)
             self.assertIn(full_output_dir, result.output())
-            self.assertEqual(result.status_code, PluginExecutionStatusCode.SUCCESS)
-
-<<<<<<< HEAD
-                result = puml_object(plugin_yaml.name, temp_directory)
-                self.assertIn(expected_puml_file_path, "\n".join(result.messages))
-                assert_plugin_success(result)
-=======
+            assert_plugin_success(result)
+
             temp_directory_files = os.listdir(full_output_dir)
->>>>>>> e78c1f52
 
             expected_puml_file_path = _get_generated_file_name(plugin_yaml.name, OBJECT_STRING, "")
             self.assertIn(os.path.basename(expected_puml_file_path), temp_directory_files)
@@ -175,53 +116,9 @@
                 self._check_object_diagram_content(generated_puml_file.read())
 
     def test_puml_sequence_diagram_to_console(self):
-<<<<<<< HEAD
-        with TemporaryDirectory() as temp_directory:
-            with NamedTemporaryFile(dir=temp_directory, mode="w", suffix=".yaml") as plugin_yaml:
-                plugin_yaml.write(TEST_PUML_ARCH_YAML)
-                plugin_yaml.seek(0)
-
-                result = puml_sequence(plugin_yaml.name)
-                assert_plugin_success(result)
-
-                puml_content = "\n".join(result.messages)
-                self._assert_diagram_contains_uml_boilerplate(puml_content)
-                self._assert_sequence_diagram_content(puml_content)
-
-    def test_puml_sequence_diagram_to_file(self):
-        with TemporaryDirectory() as temp_directory:
-            with NamedTemporaryFile(dir=temp_directory, mode="w", suffix=".yaml") as plugin_yaml:
-                plugin_yaml.write(TEST_PUML_ARCH_YAML)
-                plugin_yaml.seek(0)
-
-                # Get the rng temp AaC file name, but with a puml extension
-                expected_puml_file_path = os.path.basename(plugin_yaml.name).replace(".yaml", f"_{SEQUENCE_STRING}.puml")
-
-                result = puml_sequence(plugin_yaml.name, temp_directory)
-                self.assertIn(expected_puml_file_path, "\n".join(result.messages))
-                assert_plugin_success(result)
-
-                temp_directory_files = os.listdir(temp_directory)
-
-                self.assertIn(expected_puml_file_path, temp_directory_files)
-
-                with open(os.path.join(temp_directory, expected_puml_file_path)) as generated_puml_file:
-                    generated_puml_file_content = generated_puml_file.read()
-                    self._assert_diagram_contains_uml_boilerplate(generated_puml_file_content)
-                    self._assert_sequence_diagram_content(generated_puml_file_content)
-
-    def _assert_component_diagram_content(self, component_diagram_content_string: str):
-        self._assert_diagram_contains_uml_boilerplate(component_diagram_content_string)
-        self.assertIn(f"interface {TEST_PUML_DATA_A_TYPE}", component_diagram_content_string)
-        self.assertIn(f"interface {TEST_PUML_DATA_B_TYPE}", component_diagram_content_string)
-        self.assertIn(f"interface {TEST_PUML_DATA_C_TYPE}", component_diagram_content_string)
-        self.assertIn(f"package \"{TEST_PUML_SYSTEM_TYPE}\"", component_diagram_content_string)
-        self.assertIn(f"{TEST_PUML_DATA_A_TYPE} -> [{TEST_PUML_SERVICE_ONE_TYPE}] : in", component_diagram_content_string)
-        self.assertIn(f"[{TEST_PUML_SERVICE_ONE_TYPE}] -> {TEST_PUML_DATA_B_TYPE} : out", component_diagram_content_string)
-=======
         with temporary_test_file(TEST_PUML_ARCH_YAML, suffix=YAML_FILE_EXTENSION) as plugin_yaml:
             result = puml_sequence(plugin_yaml.name)
-            self.assertEqual(result.status_code, PluginExecutionStatusCode.SUCCESS)
+            assert_plugin_success(result)
             self._check_sequence_diagram_usecase_one(result.output())
 
     def test_puml_sequence_diagram_to_file(self):
@@ -231,7 +128,7 @@
 
             full_output_dir = os.path.join(temp_directory, SEQUENCE_STRING)
             self.assertIn(full_output_dir, result.output())
-            self.assertEqual(result.status_code, PluginExecutionStatusCode.SUCCESS)
+            assert_plugin_success(result)
 
             expected_puml_file_paths = [
                 _get_generated_file_name(plugin_yaml.name, SEQUENCE_STRING, name)
@@ -270,8 +167,7 @@
         self._assert_diagram_contains_uml_boilerplate(component_diagram_content_string)
         self._check_component_diagram_serviceone(component_diagram_content_string)
         self._check_component_diagram_servicetwo(component_diagram_content_string)
-        self.assertIn(f"package \"{TEST_PUML_SYSTEM_NAME}\"", component_diagram_content_string)
->>>>>>> e78c1f52
+        self.assertIn(f"package \"{TEST_PUML_SYSTEM_TYPE}\"", component_diagram_content_string)
 
     def _check_component_diagram_serviceone(self, component_diagram_content_string: str):
         self._assert_diagram_contains_uml_boilerplate(component_diagram_content_string)
@@ -303,21 +199,12 @@
 
     def _check_object_diagram_content(self, object_diagram_content_string: str):
         self._assert_diagram_contains_uml_boilerplate(object_diagram_content_string)
-<<<<<<< HEAD
-        self.assertIn(f"object {TEST_PUML_SYSTEM_TYPE}", object_diagram_content_string)
-        self.assertIn(f"object {TEST_PUML_SERVICE_ONE_TYPE}", object_diagram_content_string)
-        self.assertIn(f"object {TEST_PUML_SERVICE_TWO_TYPE}", object_diagram_content_string)
-        self.assertIn(f"{TEST_PUML_SYSTEM_TYPE} *-- {TEST_PUML_SERVICE_ONE_TYPE}", object_diagram_content_string)
-        self.assertIn(f"{TEST_PUML_SYSTEM_TYPE} *-- {TEST_PUML_SERVICE_TWO_TYPE}", object_diagram_content_string)
-
-    def _assert_sequence_diagram_content(self, sequence_diagram_content_string: str):
-=======
         self._assert_object_diagram_object(object_diagram_content_string, [
-            TEST_PUML_SYSTEM_NAME, TEST_PUML_SERVICE_ONE_TYPE, TEST_PUML_SERVICE_TWO_TYPE
+            TEST_PUML_SYSTEM_TYPE, TEST_PUML_SERVICE_ONE_TYPE, TEST_PUML_SERVICE_TWO_TYPE
         ])
         self._assert_object_diagram_object_relations(object_diagram_content_string, "*--", [
-            {"left": TEST_PUML_SYSTEM_NAME, "right": TEST_PUML_SERVICE_ONE_TYPE},
-            {"left": TEST_PUML_SYSTEM_NAME, "right": TEST_PUML_SERVICE_TWO_TYPE},
+            {"left": TEST_PUML_SYSTEM_TYPE, "right": TEST_PUML_SERVICE_ONE_TYPE},
+            {"left": TEST_PUML_SYSTEM_TYPE, "right": TEST_PUML_SERVICE_TWO_TYPE},
         ])
 
     def _assert_object_diagram_object(self, content: str, objects: list[str]):
@@ -329,7 +216,6 @@
             self.assertIn(f"{relationship.get('left')} {relation} {relationship.get('right')}", content)
 
     def _check_sequence_diagram_usecase_one(self, sequence_diagram_content_string: str):
->>>>>>> e78c1f52
         self._assert_diagram_contains_uml_boilerplate(sequence_diagram_content_string)
         self.assertIn(f"title {TEST_PUML_USE_CASE_ONE_TITLE}", sequence_diagram_content_string)
         self._assert_sequence_diagram_participants(sequence_diagram_content_string, [
