from aac.io.parser import parse
from aac.lang.active_context_lifecycle_manager import get_active_context
<<<<<<< HEAD
from aac.lang.definition_helpers import get_definition_by_name, get_definitions_by_root_key
from aac.lang.definitions.source_location import SourceLocation
=======
from aac.lang.definitions.collections import get_definition_by_name, get_definitions_by_root_key
>>>>>>> 0bf9784d
from aac.plugins.contributions.contribution_types import DefinitionValidationContribution
from aac.plugins.validators import ValidatorResult
from aac.plugins.validators.exclusive_fields import _get_plugin_definitions, _get_plugin_validations, validate_exclusive_fields

from tests.active_context_test_case import ActiveContextTestCase
from tests.helpers.assertion import assert_definitions_equal
from tests.helpers.parsed_definitions import create_enum_ext_definition, create_field_entry, create_schema_ext_definition


class TestExclusiveFieldsPlugin(ActiveContextTestCase):
    def test_module_register_validators(self):
        actual_validator_plugins = _get_plugin_validations()

        validation_definitions = get_definitions_by_root_key("validation", _get_plugin_definitions())
        self.assertEqual(1, len(validation_definitions))

        validation_definition = validation_definitions[0]
        expected_definition_validation = DefinitionValidationContribution(
            name=validation_definition.name, definition=validation_definition, validation_function=(lambda x: x)
        )
        self.assertEqual(expected_definition_validation.name, actual_validator_plugins[0].name)
        assert_definitions_equal(expected_definition_validation.definition, actual_validator_plugins[0].definition)

    def test_validate_exclusive_fields_no_defined_exclusive_fields(self):
        test_active_context = get_active_context()

        test_field_entry = create_field_entry("TestField", "string")
        test_definition = create_schema_ext_definition("TestSchemaExt", "schema", fields=[test_field_entry])
        del test_definition.structure["ext"]["schemaExt"]

        ext_schema = get_definition_by_name("extension", test_active_context.definitions)
        ext_schema_args = ext_schema.get_validations()[0].get("arguments")

        expected_result = ValidatorResult([test_definition])

        actual_result = validate_exclusive_fields(test_definition, ext_schema, test_active_context, *ext_schema_args)

        self.assertEqual(expected_result, actual_result)

    def test_validate_exclusive_fields_one_defined_exclusive_fields(self):
        test_active_context = get_active_context()

        test_field_entry = create_field_entry("TestField", "string")
        test_definition = create_schema_ext_definition("TestSchemaExt", "schema", fields=[test_field_entry])

        ext_schema = get_definition_by_name("extension", test_active_context.definitions)
        ext_schema_args = ext_schema.get_validations()[0].get("arguments")

        expected_result = ValidatorResult([test_definition])

        actual_result = validate_exclusive_fields(test_definition, ext_schema, test_active_context, *ext_schema_args)

        self.assertEqual(expected_result, actual_result)

    def test_validate_exclusive_fields_multiple_defined_exclusive_fields(self):
        test_active_context = get_active_context()

        test_field_entry = create_field_entry("TestField", "string")
        test_combined_ext_definition = create_schema_ext_definition("TestSchemaExt", "schema", fields=[test_field_entry])
        test_enum_definition = create_enum_ext_definition("TestEnumExt", "Primitives", values=["val1", "val2"])
        test_combined_ext_definition.structure["ext"]["enumExt"] = test_enum_definition.structure["ext"]["enumExt"]
        test_combined_ext_definition, *_ = parse(test_combined_ext_definition.to_yaml())

        ext_schema = get_definition_by_name("extension", test_active_context.definitions)
        ext_schema_args = ext_schema.get_validations()[0].get("arguments")

        expected_finding_location = SourceLocation(10, 2, 164, 7)

        actual_result = validate_exclusive_fields(
            test_combined_ext_definition, ext_schema, test_active_context, *ext_schema_args
        )

        self.assertFalse(actual_result.is_valid())
        self.assertEqual(actual_result.findings.get_error_findings()[0].location.location, expected_finding_location)<|MERGE_RESOLUTION|>--- conflicted
+++ resolved
@@ -1,18 +1,22 @@
 from aac.io.parser import parse
 from aac.lang.active_context_lifecycle_manager import get_active_context
-<<<<<<< HEAD
-from aac.lang.definition_helpers import get_definition_by_name, get_definitions_by_root_key
+from aac.lang.definitions.collections import get_definition_by_name, get_definitions_by_root_key
 from aac.lang.definitions.source_location import SourceLocation
-=======
-from aac.lang.definitions.collections import get_definition_by_name, get_definitions_by_root_key
->>>>>>> 0bf9784d
 from aac.plugins.contributions.contribution_types import DefinitionValidationContribution
 from aac.plugins.validators import ValidatorResult
-from aac.plugins.validators.exclusive_fields import _get_plugin_definitions, _get_plugin_validations, validate_exclusive_fields
+from aac.plugins.validators.exclusive_fields import (
+    _get_plugin_definitions,
+    _get_plugin_validations,
+    validate_exclusive_fields,
+)
 
 from tests.active_context_test_case import ActiveContextTestCase
 from tests.helpers.assertion import assert_definitions_equal
-from tests.helpers.parsed_definitions import create_enum_ext_definition, create_field_entry, create_schema_ext_definition
+from tests.helpers.parsed_definitions import (
+    create_enum_ext_definition,
+    create_field_entry,
+    create_schema_ext_definition,
+)
 
 
 class TestExclusiveFieldsPlugin(ActiveContextTestCase):
@@ -24,7 +28,9 @@
 
         validation_definition = validation_definitions[0]
         expected_definition_validation = DefinitionValidationContribution(
-            name=validation_definition.name, definition=validation_definition, validation_function=(lambda x: x)
+            name=validation_definition.name,
+            definition=validation_definition,
+            validation_function=(lambda x: x),
         )
         self.assertEqual(expected_definition_validation.name, actual_validator_plugins[0].name)
         assert_definitions_equal(expected_definition_validation.definition, actual_validator_plugins[0].definition)
@@ -79,4 +85,7 @@
         )
 
         self.assertFalse(actual_result.is_valid())
-        self.assertEqual(actual_result.findings.get_error_findings()[0].location.location, expected_finding_location)+        self.assertEqual(
+            actual_result.findings.get_error_findings()[0].location.location,
+            expected_finding_location,
+        )