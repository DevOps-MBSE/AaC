--- conflicted
+++ resolved
@@ -51,12 +51,8 @@
         test_active_context = get_core_spec_context([test_invalid_schema_definition])
         field_definition = test_active_context.get_definition_by_name("Field")
 
-<<<<<<< HEAD
-        actual_result = validate_references(test_invalid_schema_definition, field_definition, test_active_context)
+        actual_result = validate_references(test_invalid_schema_definition, field_definition, test_active_context, "type")
         actual_result_message = actual_result.get_messages_as_string()
-=======
-        actual_result = validate_references(test_invalid_schema_definition, field_definition, test_active_context, 'type')
->>>>>>> fe9909a4
 
         self.assertEqual(expected_result.is_valid(), actual_result.is_valid())
         self.assertIn("Undefined", actual_result_message)
@@ -77,12 +73,8 @@
         test_active_context = get_core_spec_context([test_invalid_schema_definition])
         field_definition = test_active_context.get_definition_by_name("Field")
 
-<<<<<<< HEAD
-        actual_result = validate_references(test_invalid_schema_definition, field_definition, test_active_context)
+        actual_result = validate_references(test_invalid_schema_definition, field_definition, test_active_context, "type")
         actual_result_message = actual_result.get_messages_as_string()
-=======
-        actual_result = validate_references(test_invalid_schema_definition, field_definition, test_active_context, 'type')
->>>>>>> fe9909a4
 
         self.assertEqual(expected_result.is_valid(), actual_result.is_valid())
         self.assertIn("Undefined", actual_result_message)
