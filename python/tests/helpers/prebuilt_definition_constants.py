"""Module for providing a consistent set of re-usable definitions for testing."""
<<<<<<< HEAD

import copy
from typing import Any

=======
# The following flake linting is to ignore some hits on the commented example
#   structure for the test definitions
# flake8: noqa E800
import copy
from datetime import datetime

from aac.io.constants import DEFINITION_SEPARATOR
>>>>>>> 7e87e3cf
from aac.plugins.validators import required_fields
from aac.plugins.validators import defined_references
from aac.lang.active_context_lifecycle_manager import get_initialized_language_context
from aac.lang.constants import (
    DEFINITION_FIELD_TYPE,
    DEFINITION_NAME_ROOT,
    PRIMITIVE_TYPE_BOOL,
    PRIMITIVE_TYPE_DATE,
    PRIMITIVE_TYPE_FILE,
    PRIMITIVE_TYPE_NUMBER,
    PRIMITIVE_TYPE_REFERENCE,
    PRIMITIVE_TYPE_STRING,
    PRIMITIVE_TYPE_INT,
    DEFINITION_FIELD_NAME,
    DEFINITION_FIELD_ARGUMENTS,
)

from tests.helpers.parsed_definitions import (
<<<<<<< HEAD
    NAME_STRING,
    create_schema_definition,
=======
    create_behavior_entry,
    create_definition,
    create_enum_definition,
>>>>>>> 7e87e3cf
    create_field_entry,
    create_model_definition,
    create_scenario_entry,
    create_schema_definition,
    create_schema_ext_definition,
    create_validation_entry,
<<<<<<< HEAD
=======
    create_definition,
>>>>>>> 7e87e3cf
)

REFERENCE_CONTEXT = get_initialized_language_context()

# Standard Test Schemas
TEST_SCHEMA_A = create_schema_definition("DataA", fields=[create_field_entry("msg", "string")])
TEST_SCHEMA_B = create_schema_definition("DataB", fields=[create_field_entry("msg", "string")])
TEST_SCHEMA_C = create_schema_definition("DataC", fields=[create_field_entry("msg", "string")])

# Standard Test Enums
TEST_ENUM = create_enum_definition("Options", ["one", "two", "three"])

# Standard Test Models
TEST_SERVICE_ONE_NAME = "ServiceOne"
TEST_SERVICE_ONE_BEHAVIOR = create_behavior_entry(
    f"Process {TEST_SCHEMA_A.name} Request",
    "request-response",
    f"Process a {TEST_SCHEMA_A.name} request and return a {TEST_SCHEMA_B.name} response",
    input=[create_field_entry("in", TEST_SCHEMA_A.name)],
    output=[create_field_entry("out", TEST_SCHEMA_B.name)],
    acceptance=[
        create_scenario_entry(
            f"Receive {TEST_SCHEMA_A.name} request and return {TEST_SCHEMA_B.name} response",
            given=[f"{TEST_SERVICE_ONE_NAME} is running"],
            when=[f"{TEST_SERVICE_ONE_NAME} receives a {TEST_SCHEMA_A.name} request"],
            then=[
                f"{TEST_SERVICE_ONE_NAME} processes the request into a {TEST_SCHEMA_B.name} response",
                f"{TEST_SERVICE_ONE_NAME} returns the {TEST_SCHEMA_B.name} response",
            ],
        ),
        create_scenario_entry(
            "Receive invalid request",
            given=[f"{TEST_SERVICE_ONE_NAME} is running"],
            when=[f"{TEST_SERVICE_ONE_NAME} receives request that isn't a {TEST_SCHEMA_A.name} request"],
            then=[f"{TEST_SERVICE_ONE_NAME} returns an error response code"],
        ),
    ],
)
TEST_SERVICE_ONE = create_model_definition(TEST_SERVICE_ONE_NAME, behavior=[TEST_SERVICE_ONE_BEHAVIOR])

TEST_SERVICE_TWO_NAME = "ServiceTwo"
TEST_SERVICE_TWO_BEHAVIOR = create_behavior_entry(
    f"Process {TEST_SCHEMA_B.name} Request",
    "request-response",
    f"Process a {TEST_SCHEMA_B.name} request and return a DataC response",
    input=[create_field_entry("in", TEST_SCHEMA_B.name)],
    output=[create_field_entry("out", TEST_SCHEMA_C.name)],
    acceptance=[
        create_scenario_entry(
            f"Receive {TEST_SCHEMA_B.name} request and return {TEST_SCHEMA_C.name} response",
            given=[f"{TEST_SERVICE_TWO_NAME} is running"],
            when=[f"{TEST_SERVICE_TWO_NAME} receives a {TEST_SCHEMA_B.name} request"],
            then=[
                f"{TEST_SERVICE_TWO_NAME} processes the request into a DataC response",
                f"{TEST_SERVICE_TWO_NAME} returns the DataC response",
            ],
        )
    ],
)
TEST_SERVICE_TWO = create_model_definition(TEST_SERVICE_TWO_NAME, behavior=[TEST_SERVICE_TWO_BEHAVIOR])

TEST_SERVICE_THREE_NAME = "ServiceThree"
TEST_SERVICE_THREE_BEHAVIOR = create_behavior_entry(
    "Pass through",
    "request-response",
    f"Process a {TEST_SCHEMA_C.name} request and return a {TEST_SCHEMA_C.name} response",
    input=[create_field_entry("in", TEST_SCHEMA_C.name)],
    output=[create_field_entry("out", TEST_SCHEMA_C.name)],
    acceptance=[
        create_scenario_entry(
            "Pass the data through, untouched",
            when=[f"{TEST_SERVICE_THREE_NAME} receives a {TEST_SCHEMA_C.name} request"],
            then=[f"{TEST_SERVICE_THREE_NAME} returns the {TEST_SCHEMA_C.name} data in the response, untouched"],
        )
    ],
)
TEST_SERVICE_THREE = create_model_definition(TEST_SERVICE_THREE_NAME, behavior=[TEST_SERVICE_THREE_BEHAVIOR])


# Test File/Document data
TEST_DOCUMENT_NAME = "test.aac"
TEST_DOCUMENT_CONTENT = DEFINITION_SEPARATOR.join([TEST_SCHEMA_A.to_yaml(), TEST_SCHEMA_B.to_yaml(), TEST_SERVICE_ONE.to_yaml()])


# Validation Entries
DEFINED_REFERENCE_VALIDATION_NAME = defined_references.PLUGIN_NAME
DEFINED_REFERENCE_VALIDATION = create_validation_entry(DEFINED_REFERENCE_VALIDATION_NAME)

REQUIRED_FIELDS_VALIDATION_NAME = required_fields.PLUGIN_NAME
REQUIRED_FIELDS_VALIDATION = create_validation_entry(REQUIRED_FIELDS_VALIDATION_NAME)


# Inheritance Test Definitions
TEST_SCHEMA_PARENT_1_NAME = "Parent1"
TEST_SCHEMA_PARENT_1_FIELD_NAME = "P1F1"
TEST_SCHEMA_PARENT_1_FIELD_TYPE = PRIMITIVE_TYPE_INT
TEST_SCHEMA_PARENT_1_FIELD = create_field_entry(TEST_SCHEMA_PARENT_1_FIELD_NAME, TEST_SCHEMA_PARENT_1_FIELD_TYPE)
TEST_SCHEMA_PARENT_1_VALIDATION = copy.deepcopy(REQUIRED_FIELDS_VALIDATION)
TEST_SCHEMA_PARENT_1_VALIDATION_NAME = TEST_SCHEMA_PARENT_1_VALIDATION.get(DEFINITION_FIELD_NAME)
TEST_SCHEMA_PARENT_1_VALIDATION[DEFINITION_FIELD_ARGUMENTS] = [TEST_SCHEMA_PARENT_1_FIELD_NAME]
TEST_SCHEMA_PARENT_1 = create_schema_definition(
    TEST_SCHEMA_PARENT_1_NAME, fields=[TEST_SCHEMA_PARENT_1_FIELD], validations=[TEST_SCHEMA_PARENT_1_VALIDATION]
)

TEST_SCHEMA_PARENT_2_NAME = "Parent2"
TEST_SCHEMA_PARENT_2_FIELD_NAME = "P2F1"
TEST_SCHEMA_PARENT_2_FIELD_TYPE = PRIMITIVE_TYPE_STRING
TEST_SCHEMA_PARENT_2_FIELD = create_field_entry(TEST_SCHEMA_PARENT_2_FIELD_NAME, TEST_SCHEMA_PARENT_2_FIELD_TYPE)
TEST_SCHEMA_PARENT_2_VALIDATION = copy.deepcopy(DEFINED_REFERENCE_VALIDATION)
TEST_SCHEMA_PARENT_2_VALIDATION_NAME = TEST_SCHEMA_PARENT_2_VALIDATION.get(DEFINITION_FIELD_NAME)
TEST_SCHEMA_PARENT_2_VALIDATION[DEFINITION_FIELD_ARGUMENTS] = [TEST_SCHEMA_PARENT_2_FIELD_NAME]
TEST_SCHEMA_PARENT_2 = create_schema_definition(
    TEST_SCHEMA_PARENT_2_NAME, fields=[TEST_SCHEMA_PARENT_2_FIELD], validations=[TEST_SCHEMA_PARENT_2_VALIDATION]
)

TEST_SCHEMA_CHILD_NAME = "Child"
TEST_SCHEMA_CHILD_FIELD_NAME = "ChildField1"
TEST_SCHEMA_CHILD_FIELD_TYPE = PRIMITIVE_TYPE_STRING
TEST_SCHEMA_CHILD_FIELD = create_field_entry(TEST_SCHEMA_CHILD_FIELD_NAME, TEST_SCHEMA_CHILD_FIELD_TYPE)
TEST_SCHEMA_CHILD = create_schema_definition(
    TEST_SCHEMA_CHILD_NAME, fields=[TEST_SCHEMA_CHILD_FIELD], inherits=[TEST_SCHEMA_PARENT_1_NAME, TEST_SCHEMA_PARENT_2_NAME]
)


# Primitive Validation Definitions
SCHEMA_FIELD_INT = create_field_entry("intField", PRIMITIVE_TYPE_INT)
SCHEMA_FIELD_STRING = create_field_entry("stringField", PRIMITIVE_TYPE_STRING)
SCHEMA_FIELD_NUMBER = create_field_entry("numberField", PRIMITIVE_TYPE_NUMBER)
SCHEMA_FIELD_BOOL = create_field_entry("boolField", PRIMITIVE_TYPE_BOOL)
SCHEMA_FIELD_DATE = create_field_entry("dateField", PRIMITIVE_TYPE_DATE)
SCHEMA_FIELD_FILE = create_field_entry("fileField", PRIMITIVE_TYPE_FILE)
SCHEMA_FIELD_REFERENCE = create_field_entry("referenceField", PRIMITIVE_TYPE_REFERENCE)

TEST_TYPES_SCHEMA_DEFINITION = create_schema_definition(
    "TestPrimitiveTypeSchema",
    fields=[
        SCHEMA_FIELD_INT,
        SCHEMA_FIELD_STRING,
        SCHEMA_FIELD_NUMBER,
        SCHEMA_FIELD_BOOL,
        SCHEMA_FIELD_DATE,
        SCHEMA_FIELD_FILE,
        SCHEMA_FIELD_REFERENCE,
    ],
)

TEST_TYPES_ROOT_KEY = "primitive_tests"
TEST_TYPES_SCHEMA_EXTENSION_FIELD = create_field_entry(TEST_TYPES_ROOT_KEY, TEST_TYPES_SCHEMA_DEFINITION.name)
TEST_TYPES_SCHEMA_EXTENSION_DEFINITION = create_schema_ext_definition(
<<<<<<< HEAD
    f"{TEST_TYPES_SCHEMA_DEFINITION.name}Extension",
    DEFINITION_NAME_ROOT,
    fields=[TEST_TYPES_SCHEMA_EXTENSION_FIELD],
)


def get_primitive_definition_values(int_value: Any, bool_value: Any, file_value: Any) -> dict[str, Any]:
    """Return a definition instance with the specified primitive values."""
    return {
        SCHEMA_FIELD_INT.get(NAME_STRING): int_value,
        SCHEMA_FIELD_BOOL.get(NAME_STRING): bool_value,
        SCHEMA_FIELD_FILE.get(NAME_STRING): file_value,
    }
=======
    f"{TEST_TYPES_SCHEMA_DEFINITION.name}Extension", DEFINITION_NAME_ROOT, fields=[TEST_TYPES_SCHEMA_EXTENSION_FIELD]
)
TEST_TYPES_VALID_INSTANCE = create_definition(
    TEST_TYPES_ROOT_KEY, "validPrimitives", {SCHEMA_FIELD_INT.get(DEFINITION_FIELD_NAME): 0}
)
TEST_TYPES_INVALID_INSTANCE = create_definition(
    TEST_TYPES_ROOT_KEY, "invalidPrimitives", {SCHEMA_FIELD_INT.get(DEFINITION_FIELD_NAME): 0.5}
)

# Definition with all core primitives

ALL_PRIMITIVES_TEST_DEFINITION_SCHEMA_NAME = "ALL_PRIMITIVES_TEST_DEFINITION"

all_primitives_fields = []
for field_type in REFERENCE_CONTEXT.get_primitive_types():
    all_primitives_fields.append(create_field_entry(field_type.upper(), field_type))

# "schema:
#  name: ALL_PRIMITIVES_TEST_DEFINITION
#  fields:
#  - name: DATE
#    type: date
#    description: ''
#  - name: DIRECTORY
#    type: directory
#    description: ''
#  - name: BOOL
#    type: bool
#    description: ''
#  - name: FILE
#    type: file
#    description: ''
#  - name: NUMBER
#    type: number
#    description: ''
#  - name: STRING
#    type: string
#    description: ''
#  - name: INT
#    type: int
#    description: ''
#  - name: REFERENCE
#    type: reference
#    description: ''
# "
ALL_PRIMITIVES_TEST_DEFINITION = create_schema_definition(
    ALL_PRIMITIVES_TEST_DEFINITION_SCHEMA_NAME, fields=all_primitives_fields
)

ALL_PRIMITIVES_ROOT_KEY = ALL_PRIMITIVES_TEST_DEFINITION_SCHEMA_NAME.lower()

# "ext:
#  name: ALL_PRIMITIVES_TEST_DEFINITION_SCHEMA_EXT
#  type: root
#  description: ''
#  schemaExt:
#    add:
#    - name: all_primitives_test_definition
#      type: ALL_PRIMITIVES_TEST_DEFINITION
#      description: ''
#    required: []
# "
ALL_PRIMITIVES_TEST_DEFINITION_SCHEMA_EXT_FIELD_NAME = "ALL_PRIMITIVES_TEST_DEFINITION_SCHEMA_EXT_FIELD"
ALL_PRIMITIVES_TEST_DEFINITION_SCHEMA_EXT_FIELD = create_field_entry(
    ALL_PRIMITIVES_ROOT_KEY, ALL_PRIMITIVES_TEST_DEFINITION.name
)
ALL_PRIMITIVES_TEST_DEFINITION_SCHEMA_EXT_NAME = "ALL_PRIMITIVES_TEST_DEFINITION_SCHEMA_EXT"
ALL_PRIMITIVES_TEST_DEFINITION_SCHEMA_EXT = create_schema_ext_definition(
    ALL_PRIMITIVES_TEST_DEFINITION_SCHEMA_EXT_NAME,
    DEFINITION_NAME_ROOT,
    fields=[ALL_PRIMITIVES_TEST_DEFINITION_SCHEMA_EXT_FIELD],
)

# "all_primitives_test_definition:
#  name: ALL_PRIMITIVES_INSTANCE
#  fields:
#  - name: string
#    type: testString
#    description: ''
#  - name: int
#    type: 10
#    description: ''
#  - name: bool
#    type: true
#    description: ''
#  - name: date
#    type: 2023-01-24 08:08:25.651387
#    description: ''
#  - name: number
#    type: 20.2
#    description: ''
# "

ALL_PRIMITIVES_INSTANCE_NAME = "ALL_PRIMITIVES_INSTANCE"
ALL_PRIMITIVES_INSTANCE_STRING_FIELD = create_field_entry(PRIMITIVE_TYPE_STRING.upper(), "testString")
ALL_PRIMITIVES_INSTANCE_INTEGER_FIELD = create_field_entry(PRIMITIVE_TYPE_INT.upper(), 10)
ALL_PRIMITIVES_INSTANCE_BOOL_FIELD = create_field_entry(PRIMITIVE_TYPE_BOOL.upper(), True)
ALL_PRIMITIVES_INSTANCE_DATE_FIELD = create_field_entry(PRIMITIVE_TYPE_DATE.upper(), datetime.now())
ALL_PRIMITIVES_INSTANCE_NUMBER_FIELD = create_field_entry(PRIMITIVE_TYPE_NUMBER.upper(), 20.2)
all_primitives_instance_fields = {
    field.get(DEFINITION_FIELD_NAME): field.get(DEFINITION_FIELD_TYPE)
    for field in [
        ALL_PRIMITIVES_INSTANCE_STRING_FIELD,
        ALL_PRIMITIVES_INSTANCE_INTEGER_FIELD,
        ALL_PRIMITIVES_INSTANCE_BOOL_FIELD,
        ALL_PRIMITIVES_INSTANCE_DATE_FIELD,
        ALL_PRIMITIVES_INSTANCE_NUMBER_FIELD,
    ]
}
ALL_PRIMITIVES_INSTANCE = create_definition(
    ALL_PRIMITIVES_ROOT_KEY, ALL_PRIMITIVES_INSTANCE_NAME, all_primitives_instance_fields
)
TEST_TYPES_SCHEMA_EXTENSION_DEFINITION = create_schema_ext_definition(f"{TEST_TYPES_SCHEMA_DEFINITION.name}Extension", DEFINITION_NAME_ROOT, fields=[TEST_TYPES_SCHEMA_EXTENSION_FIELD])
TEST_TYPES_VALID_INSTANCE = create_definition(TEST_TYPES_ROOT_KEY, "validPrimitives", {SCHEMA_FIELD_INT.get("name"): 0})
TEST_TYPES_INVALID_INSTANCE = create_definition(TEST_TYPES_ROOT_KEY, "invalidPrimitives", {SCHEMA_FIELD_INT.get("name"): 0.5})


# LSP Test Definitions
TEST_ROOT_SCHEMA = create_schema_definition("NewRootKeyStructure", fields=[create_field_entry("name", "string"), create_field_entry("test_enum", TEST_ENUM.name)])
TEST_ROOT_EXTENSION = create_schema_ext_definition("TestRootExtension", DEFINITION_NAME_ROOT, fields=[create_field_entry("test_root", TEST_ROOT_SCHEMA.name)])
TEST_ROOT_INSTANCE = create_definition("test_root", "TestRootInstance", {"test_enum": "one"})

TEST_DOCUMENT_WITH_ENUM_NAME = f"enum_{TEST_DOCUMENT_NAME}"
TEST_DOCUMENT_WITH_ENUM_CONTENT = DEFINITION_SEPARATOR.join(
    [
        TEST_ROOT_SCHEMA.to_yaml(),
        TEST_ROOT_EXTENSION.to_yaml(),
        TEST_ENUM.to_yaml(),
        TEST_ROOT_INSTANCE.to_yaml(),
    ]
)

TEST_PARTIAL_CONTENT_NAME = "Partial"
TEST_PARTIAL_CONTENT = f"""
schema:
  name: {TEST_PARTIAL_CONTENT_NAME}
  fields:
  - name: msg
    type:\
"""

MALFORMED_EXTRA_FIELD_NAME = "extrafield"
MALFORMED_EXTRA_FIELD_CONTENT = "extracontent"
TEST_MALFORMED_CONTENT = f"""
model:
  name: {TEST_SERVICE_TWO_NAME}
  {MALFORMED_EXTRA_FIELD_NAME}: {MALFORMED_EXTRA_FIELD_CONTENT}
  behavior:
    - name: Process {TEST_SCHEMA_B.name} Request
      type: request-response
      description: Process a {TEST_SCHEMA_B.name} request and return a {TEST_SCHEMA_C.name} response
      input:
        - name: in
          type: {TEST_SCHEMA_B.name}
      output:
        - name: out
          type: {TEST_SCHEMA_C.name}
          {MALFORMED_EXTRA_FIELD_NAME}: {MALFORMED_EXTRA_FIELD_CONTENT}
      acceptance:
        - scenario: Receive {TEST_SCHEMA_B.name} request and return {TEST_SCHEMA_C.name} response
          given:
            - {TEST_SERVICE_TWO_NAME} is running
          when:
            - {TEST_SERVICE_TWO_NAME} receives a {TEST_SCHEMA_B.name} request
          then:
            - {TEST_SERVICE_TWO_NAME} processes the request into a {TEST_SCHEMA_C.name} response
            - {TEST_SERVICE_TWO_NAME} returns the {TEST_SCHEMA_C.name} response
          {MALFORMED_EXTRA_FIELD_NAME}: {MALFORMED_EXTRA_FIELD_CONTENT}
"""
>>>>>>> 7e87e3cf
<|MERGE_RESOLUTION|>--- conflicted
+++ resolved
@@ -1,18 +1,12 @@
 """Module for providing a consistent set of re-usable definitions for testing."""
-<<<<<<< HEAD
-
-import copy
-from typing import Any
-
-=======
 # The following flake linting is to ignore some hits on the commented example
 #   structure for the test definitions
 # flake8: noqa E800
 import copy
 from datetime import datetime
+from typing import Any
 
 from aac.io.constants import DEFINITION_SEPARATOR
->>>>>>> 7e87e3cf
 from aac.plugins.validators import required_fields
 from aac.plugins.validators import defined_references
 from aac.lang.active_context_lifecycle_manager import get_initialized_language_context
@@ -31,24 +25,16 @@
 )
 
 from tests.helpers.parsed_definitions import (
-<<<<<<< HEAD
-    NAME_STRING,
-    create_schema_definition,
-=======
     create_behavior_entry,
     create_definition,
     create_enum_definition,
->>>>>>> 7e87e3cf
     create_field_entry,
     create_model_definition,
     create_scenario_entry,
     create_schema_definition,
     create_schema_ext_definition,
     create_validation_entry,
-<<<<<<< HEAD
-=======
     create_definition,
->>>>>>> 7e87e3cf
 )
 
 REFERENCE_CONTEXT = get_initialized_language_context()
@@ -198,23 +184,19 @@
 TEST_TYPES_ROOT_KEY = "primitive_tests"
 TEST_TYPES_SCHEMA_EXTENSION_FIELD = create_field_entry(TEST_TYPES_ROOT_KEY, TEST_TYPES_SCHEMA_DEFINITION.name)
 TEST_TYPES_SCHEMA_EXTENSION_DEFINITION = create_schema_ext_definition(
-<<<<<<< HEAD
     f"{TEST_TYPES_SCHEMA_DEFINITION.name}Extension",
     DEFINITION_NAME_ROOT,
     fields=[TEST_TYPES_SCHEMA_EXTENSION_FIELD],
 )
 
-
 def get_primitive_definition_values(int_value: Any, bool_value: Any, file_value: Any) -> dict[str, Any]:
     """Return a definition instance with the specified primitive values."""
     return {
-        SCHEMA_FIELD_INT.get(NAME_STRING): int_value,
-        SCHEMA_FIELD_BOOL.get(NAME_STRING): bool_value,
-        SCHEMA_FIELD_FILE.get(NAME_STRING): file_value,
+        SCHEMA_FIELD_INT.get(DEFINITION_FIELD_NAME): int_value,
+        SCHEMA_FIELD_BOOL.get(DEFINITION_FIELD_NAME): bool_value,
+        SCHEMA_FIELD_FILE.get(DEFINITION_FIELD_NAME): file_value,
     }
-=======
-    f"{TEST_TYPES_SCHEMA_DEFINITION.name}Extension", DEFINITION_NAME_ROOT, fields=[TEST_TYPES_SCHEMA_EXTENSION_FIELD]
-)
+
 TEST_TYPES_VALID_INSTANCE = create_definition(
     TEST_TYPES_ROOT_KEY, "validPrimitives", {SCHEMA_FIELD_INT.get(DEFINITION_FIELD_NAME): 0}
 )
@@ -381,5 +363,4 @@
             - {TEST_SERVICE_TWO_NAME} processes the request into a {TEST_SCHEMA_C.name} response
             - {TEST_SERVICE_TWO_NAME} returns the {TEST_SCHEMA_C.name} response
           {MALFORMED_EXTRA_FIELD_NAME}: {MALFORMED_EXTRA_FIELD_CONTENT}
-"""
->>>>>>> 7e87e3cf
+"""