from aac.lang.active_context_lifecycle_manager import get_active_context
from aac.lang.definition_helpers import get_definition_by_name
from aac.lang.definitions.search import search_definition
from aac.plugins.plugin_manager import get_validator_plugins
from aac.validate import get_applicable_validators_for_definition
from aac.validate._collect_validators import _get_validation_entries, _get_validator_plugin_by_name

from tests.base_test_case import BaseTestCase
from tests.helpers.parsed_definitions import (
    create_schema_definition,
    create_enum_definition,
    create_field_entry,
    create_model_definition,
    create_validation_entry,
)


<<<<<<< HEAD
class TestCollectValidators(BaseTestCase):
=======
class TestCollectValidators(TestCase):
    def get_unique_validations(self, validations):
        return set([validation.get("name") for validation in validations])

>>>>>>> 62ef6a60
    def test_get_applicable_validators_for_empty_schema_definition(self):
        test_definition = create_schema_definition("Empty Schema")
        active_context = get_active_context(reload_context=True)

        validation_plugins = get_validator_plugins()

        schema_definition = active_context.get_definition_by_name("schema")
        field_definition = active_context.get_definition_by_name("Field")

        expected_schema_validations = search_definition(schema_definition, ["schema", "validation"])
        expected_field_validations = search_definition(field_definition, ["schema", "validation"])
        expected_validations = self.get_unique_validations(expected_schema_validations + expected_field_validations)
        actual_result = get_applicable_validators_for_definition(test_definition, validation_plugins, active_context)

        self.assertEqual(len(expected_validations), len(actual_result))

    def test_get_applicable_validators_for_schema_definition(self):
        test_field = create_field_entry("TestField", "string")
        test_definition = create_schema_definition("DataWithField", fields=[test_field])
        active_context = get_active_context(reload_context=True)

        validation_plugins = get_validator_plugins()

        schema_definition = get_definition_by_name("schema", active_context.definitions)
        schema_validations = search_definition(schema_definition, ["schema", "validation"])
        field_definition = get_definition_by_name("Field", active_context.definitions)
        field_validations = search_definition(field_definition, ["schema", "validation"])

        expected_validations = self.get_unique_validations(schema_validations + field_validations)
        actual_result = get_applicable_validators_for_definition(test_definition, validation_plugins, active_context)

        self.assertEqual(len(expected_validations), len(actual_result))

    def test_get_applicable_validators_for_model_definition(self):
        test_field = create_field_entry("TestStateField", "string")
        test_definition = create_model_definition("ModelWithField", state=[test_field])
        active_context = get_active_context(reload_context=True)

        validation_plugins = get_validator_plugins()

        schema_definition = get_definition_by_name("schema", active_context.definitions)
        schema_validations = search_definition(schema_definition, ["schema", "validation"])
        field_definition = get_definition_by_name("Field", active_context.definitions)
        field_validations = search_definition(field_definition, ["schema", "validation"])
        model_definition = get_definition_by_name("model", active_context.definitions)
        model_validations = search_definition(model_definition, ["schema", "validation"])

        expected_validations = self.get_unique_validations(schema_validations + field_validations + model_validations)
        actual_result = get_applicable_validators_for_definition(test_definition, validation_plugins, active_context)

        self.assertEqual(len(expected_validations), len(actual_result))

    def test_get_applicable_validators_for_field_definition(self):
        target_definition_key = "Field"

        active_context = get_active_context(reload_context=True)

        validation_plugins = get_validator_plugins()

        field_definition = get_definition_by_name(target_definition_key, active_context.definitions)

        expected_validations = field_definition.get_validations()
        actual_result = get_applicable_validators_for_definition(field_definition, validation_plugins, active_context)
        actual_plugin_names = [plugin.name for plugin in actual_result]

        self.assertGreater(len(actual_result), 0)
        for expected_validation in expected_validations:
            self.assertIn(expected_validation.get("name"), actual_plugin_names)

    def test_get_applicable_validators_for_definition_enum_returns_schema_validator(self):
        active_context = get_active_context(reload_context=True)

        validation_plugins = get_validator_plugins()

        enum_definition = create_enum_definition("Test Enum", ["val1", "val2"])
        schema_definition = get_definition_by_name("schema", active_context.definitions)

        expected_validations = search_definition(schema_definition, ["schema", "validation"])
        actual_result = get_applicable_validators_for_definition(enum_definition, validation_plugins, active_context)
        actual_plugin_names = [plugin.name for plugin in actual_result]

        self.assertGreater(len(actual_result), 0)
        for expected_validation in expected_validations:
            self.assertIn(expected_validation.get("name"), actual_plugin_names)

    def test__get_validation_entries(self):
        validation1_name = "Test Validation 1"
        validation2_name = "Test Validation 2"
        validation1_entry = create_validation_entry(validation1_name)
        validation2_entry = create_validation_entry(validation2_name)
        schema_definition_with_validation = create_schema_definition("name", validations=[validation1_entry, validation2_entry])

        expected_result = [validation1_entry, validation2_entry]
        actual_result = _get_validation_entries(schema_definition_with_validation)

        self.assertListEqual(expected_result, actual_result)

    def test__get_validator_plugin_by_name(self):

        validation_plugins = get_validator_plugins()

        self.assertGreater(len(validation_plugins), 0)

        first_validator_name = validation_plugins[0].name
        self.assertEqual(validation_plugins[0], _get_validator_plugin_by_name(first_validator_name, validation_plugins))

        second_validator_name = validation_plugins[1].name
        self.assertEqual(validation_plugins[1], _get_validator_plugin_by_name(second_validator_name, validation_plugins))<|MERGE_RESOLUTION|>--- conflicted
+++ resolved
@@ -15,14 +15,10 @@
 )
 
 
-<<<<<<< HEAD
 class TestCollectValidators(BaseTestCase):
-=======
-class TestCollectValidators(TestCase):
     def get_unique_validations(self, validations):
         return set([validation.get("name") for validation in validations])
 
->>>>>>> 62ef6a60
     def test_get_applicable_validators_for_empty_schema_definition(self):
         test_definition = create_schema_definition("Empty Schema")
         active_context = get_active_context(reload_context=True)
