--- conflicted
+++ resolved
@@ -59,13 +59,21 @@
         schema_ext_field_type = "ExtField"
         ext_field = create_field_entry(schema_ext_field_name, schema_ext_field_type)
         # Adding test_definition_field from the data definition above to simulate extending a definition with a duplicate value
-        test_definition_ext = create_schema_ext_definition(self.TEST_SCHEMA_EXT_DEFINITION_NAME, self.TEST_SCHEMA_DEFINITION_NAME, fields=[ext_field, test_definition_field])
-
-        test_enum = create_enum_definition(self.TEST_ENUM_DEFINITION_NAME, [self.ENUM_VALUE_EXAMPLE_ONE, self.ENUM_VALUE_EXAMPLE_TWO])
+        test_definition_ext = create_schema_ext_definition(
+            self.TEST_SCHEMA_EXT_DEFINITION_NAME, self.TEST_SCHEMA_DEFINITION_NAME, fields=[ext_field, test_definition_field]
+        )
+
+        test_enum = create_enum_definition(
+            self.TEST_ENUM_DEFINITION_NAME, [self.ENUM_VALUE_EXAMPLE_ONE, self.ENUM_VALUE_EXAMPLE_TWO]
+        )
 
         test_enum_ext_value = "extVal"
         # Adding self.ENUM_VALUE_EXAMPLE_ONE from the enum above to simulate extending an enum with a duplicate value
-        test_enum_ext = create_enum_ext_definition(self.TEST_ENUM_EXT_DEFINITION_NAME, self.TEST_ENUM_DEFINITION_NAME, values=[test_enum_ext_value, self.ENUM_VALUE_EXAMPLE_ONE])
+        test_enum_ext = create_enum_ext_definition(
+            self.TEST_ENUM_EXT_DEFINITION_NAME,
+            self.TEST_ENUM_DEFINITION_NAME,
+            values=[test_enum_ext_value, self.ENUM_VALUE_EXAMPLE_ONE],
+        )
 
         language_context = LanguageContext()
         self.assertEqual(0, len(language_context.definitions))
@@ -127,8 +135,17 @@
         target_enum_definition_name = DEFINITION_NAME_PRIMITIVES
         schema_extension_field_name = self.TEST_FIELD_DEFINITION_NAME
         schema_extension_field = create_field_entry(schema_extension_field_name, PRIMITIVE_TYPE_STRING)
-        test_schema_extension = create_schema_ext_definition(self.TEST_SCHEMA_EXT_DEFINITION_NAME, target_schema_definition_name, fields=[schema_extension_field], required=[schema_extension_field_name])
-        test_enum_extension = create_enum_ext_definition(self.TEST_ENUM_EXT_DEFINITION_NAME, target_enum_definition_name, values=[self.ENUM_VALUE_EXAMPLE_ONE, self.ENUM_VALUE_EXAMPLE_TWO])
+        test_schema_extension = create_schema_ext_definition(
+            self.TEST_SCHEMA_EXT_DEFINITION_NAME,
+            target_schema_definition_name,
+            fields=[schema_extension_field],
+            required=[schema_extension_field_name],
+        )
+        test_enum_extension = create_enum_ext_definition(
+            self.TEST_ENUM_EXT_DEFINITION_NAME,
+            target_enum_definition_name,
+            values=[self.ENUM_VALUE_EXAMPLE_ONE, self.ENUM_VALUE_EXAMPLE_TWO],
+        )
 
         language_context = get_initialized_language_context(core_spec_only=True)
         language_context.add_definitions_to_context([test_enum_extension, test_schema_extension])
@@ -140,7 +157,10 @@
         self.assertIn(self.ENUM_VALUE_EXAMPLE_ONE, extended_enum_values)
         self.assertIn(self.ENUM_VALUE_EXAMPLE_TWO, extended_enum_values)
 
-        extended_schema_field_names = [field.get(DEFINITION_FIELD_NAME) for field in extended_schema_definition.get_top_level_fields().get(DEFINITION_FIELD_FIELDS)]
+        extended_schema_field_names = [
+            field.get(DEFINITION_FIELD_NAME)
+            for field in extended_schema_definition.get_top_level_fields().get(DEFINITION_FIELD_FIELDS)
+        ]
         self.assertIn(schema_extension_field_name, extended_schema_field_names)
 
         language_context.remove_definitions_from_context([test_enum_extension, test_schema_extension])
@@ -151,7 +171,10 @@
         self.assertNotIn(self.ENUM_VALUE_EXAMPLE_ONE, unextended_enum_values)
         self.assertNotIn(self.ENUM_VALUE_EXAMPLE_TWO, unextended_enum_values)
 
-        unextended_schema_field_names = [field.get(DEFINITION_FIELD_NAME) for field in unextended_schema_definition.get_top_level_fields().get(DEFINITION_FIELD_FIELDS)]
+        unextended_schema_field_names = [
+            field.get(DEFINITION_FIELD_NAME)
+            for field in unextended_schema_definition.get_top_level_fields().get(DEFINITION_FIELD_FIELDS)
+        ]
         self.assertNotIn(schema_extension_field_name, unextended_schema_field_names)
 
     def test_update_extension_definition_in_context(self):
@@ -159,8 +182,17 @@
         target_enum_definition_name = DEFINITION_NAME_PRIMITIVES
         schema_extension_field_name = self.TEST_FIELD_DEFINITION_NAME
         schema_extension_field = create_field_entry(schema_extension_field_name, PRIMITIVE_TYPE_STRING)
-        test_schema_extension = create_schema_ext_definition(self.TEST_SCHEMA_EXT_DEFINITION_NAME, target_schema_definition_name, fields=[schema_extension_field], required=[schema_extension_field_name])
-        test_enum_extension = create_enum_ext_definition(self.TEST_ENUM_EXT_DEFINITION_NAME, target_enum_definition_name, values=[self.ENUM_VALUE_EXAMPLE_ONE, self.ENUM_VALUE_EXAMPLE_TWO])
+        test_schema_extension = create_schema_ext_definition(
+            self.TEST_SCHEMA_EXT_DEFINITION_NAME,
+            target_schema_definition_name,
+            fields=[schema_extension_field],
+            required=[schema_extension_field_name],
+        )
+        test_enum_extension = create_enum_ext_definition(
+            self.TEST_ENUM_EXT_DEFINITION_NAME,
+            target_enum_definition_name,
+            values=[self.ENUM_VALUE_EXAMPLE_ONE, self.ENUM_VALUE_EXAMPLE_TWO],
+        )
 
         language_context = get_initialized_language_context(core_spec_only=True)
         language_context.add_definitions_to_context([test_enum_extension, test_schema_extension])
@@ -172,17 +204,26 @@
         self.assertIn(self.ENUM_VALUE_EXAMPLE_ONE, extended_enum_values)
         self.assertIn(self.ENUM_VALUE_EXAMPLE_TWO, extended_enum_values)
 
-        extended_schema_field_names = [field.get(DEFINITION_FIELD_NAME) for field in extended_schema_definition.get_top_level_fields().get(DEFINITION_FIELD_FIELDS)]
+        extended_schema_field_names = [
+            field.get(DEFINITION_FIELD_NAME)
+            for field in extended_schema_definition.get_top_level_fields().get(DEFINITION_FIELD_FIELDS)
+        ]
         self.assertIn(schema_extension_field_name, extended_schema_field_names)
 
         # Remove self.ENUM_VALUE_EXAMPLE_TWO from the enum extension
-        test_enum_extension.structure[ROOT_KEY_EXTENSION][DEFINITION_FIELD_EXTENSION_ENUM][DEFINITION_FIELD_ADD].remove(self.ENUM_VALUE_EXAMPLE_TWO)
+        test_enum_extension.structure[ROOT_KEY_EXTENSION][DEFINITION_FIELD_EXTENSION_ENUM][DEFINITION_FIELD_ADD].remove(
+            self.ENUM_VALUE_EXAMPLE_TWO
+        )
 
         # Add an additional field
         additional_schema_extension_field_name = "Additionalfield"
         additional_schema_extension_field = create_field_entry(additional_schema_extension_field_name, PRIMITIVE_TYPE_STRING)
-        test_schema_extension.structure[ROOT_KEY_EXTENSION][DEFINITION_FIELD_EXTENSION_SCHEMA][DEFINITION_FIELD_ADD].append(additional_schema_extension_field)
-        test_schema_extension.structure[ROOT_KEY_EXTENSION][DEFINITION_FIELD_EXTENSION_SCHEMA][DEFINITION_FIELD_REQUIRED].append(additional_schema_extension_field_name)
+        test_schema_extension.structure[ROOT_KEY_EXTENSION][DEFINITION_FIELD_EXTENSION_SCHEMA][DEFINITION_FIELD_ADD].append(
+            additional_schema_extension_field
+        )
+        test_schema_extension.structure[ROOT_KEY_EXTENSION][DEFINITION_FIELD_EXTENSION_SCHEMA][
+            DEFINITION_FIELD_REQUIRED
+        ].append(additional_schema_extension_field_name)
 
         language_context.update_definitions_in_context([test_enum_extension, test_schema_extension])
         updated_schema_definition = language_context.get_definition_by_name(target_schema_definition_name)
@@ -191,7 +232,10 @@
         updated_enum_values = updated_enum_definition.get_values()
         self.assertNotIn(self.ENUM_VALUE_EXAMPLE_TWO, updated_enum_values)
 
-        updated_schema_field_names = [field.get(DEFINITION_FIELD_NAME) for field in updated_schema_definition.get_top_level_fields().get(DEFINITION_FIELD_FIELDS)]
+        updated_schema_field_names = [
+            field.get(DEFINITION_FIELD_NAME)
+            for field in updated_schema_definition.get_top_level_fields().get(DEFINITION_FIELD_FIELDS)
+        ]
         self.assertIn(additional_schema_extension_field_name, updated_schema_field_names)
 
     def test_get_primitives_with_unextended_context(self):
@@ -359,10 +403,21 @@
         self.assertEqual(len(test_context.get_active_plugins()), 0)
         self.assertLess(len(test_context.definitions), initial_definitions_len)
 
-<<<<<<< HEAD
+    def test_language_context_activate_deactivate_missing_plugins(self):
+        # Test that the active context initializes with expected active plugins
+        active_context = get_active_context()
+        initial_plugins_count = len(active_context.plugins)
+
+        invalid_plugin_name = "IDontExist"
+        active_context.activate_plugin_by_name(invalid_plugin_name)
+        self.assertEqual(initial_plugins_count, len(active_context.get_active_plugins()))
+
+        invalid_plugin_name = "IDontExist"
+        active_context.deactivate_plugin_by_name(invalid_plugin_name)
+        self.assertEqual(initial_plugins_count, len(active_context.get_active_plugins()))
+
 
 class TestLanguageContextFileMethods(ActiveContextTestCase):
-
     def test_language_context_write_file(self):
         active_context = get_active_context()
 
@@ -419,18 +474,4 @@
             self.assertEqual(3, len(updated_definitions))
             self.assertEqual(updated_definitions[0].name, test_content_definitions[0].name)
             self.assertEqual(updated_definitions[1].name, test_content_definitions[1].name)
-            self.assertEqual(updated_definitions[2].name, updated_service_two_definition.name)
-=======
-    def test_language_context_activate_deactivate_missing_plugins(self):
-        # Test that the active context initializes with expected active plugins
-        active_context = get_active_context()
-        initial_plugins_count = len(active_context.plugins)
-
-        invalid_plugin_name = "IDontExist"
-        active_context.activate_plugin_by_name(invalid_plugin_name)
-        self.assertEqual(initial_plugins_count, len(active_context.get_active_plugins()))
-
-        invalid_plugin_name = "IDontExist"
-        active_context.deactivate_plugin_by_name(invalid_plugin_name)
-        self.assertEqual(initial_plugins_count, len(active_context.get_active_plugins()))
->>>>>>> 9dd8937f
+            self.assertEqual(updated_definitions[2].name, updated_service_two_definition.name)