from unittest import TestCase
from aac.lang.active_context_lifecycle_manager import get_initialized_language_context
from aac.lang.definition_helpers import get_definition_by_name

from aac.lang.language_context import LanguageContext
from aac.spec import get_aac_spec, get_primitives, get_root_keys

from tests.helpers.parsed_definitions import (
    create_schema_definition,
    create_schema_ext_definition,
    create_enum_definition,
    create_enum_ext_definition,
    create_field_entry,
)


class TestLanguageContext(TestCase):

    def test_add_definitions_to_context_with_extensions(self):
        test_definition_field = create_field_entry("TestField", "string")
        test_definition_name = "myDef"
        test_definition = create_schema_definition(test_definition_name, [test_definition_field])

        schema_ext_field_name = "extField"
        schema_ext_field_type = "ExtField"
        ext_field = create_field_entry(schema_ext_field_name, schema_ext_field_type)
        test_definition_ext = create_schema_ext_definition("myDefExt", test_definition_name, [ext_field])

        enum_val1 = "val1"
        enum_val2 = "val2"
        test_enum_name = "myEnum"
        test_enum = create_enum_definition(test_enum_name, [enum_val1, enum_val2])

        test_enum_ext_value = "extVal"
        test_enum_ext = create_enum_ext_definition("myEnumExt", test_enum_name, [test_enum_ext_value])

        language_context = LanguageContext()
        self.assertEqual(0, len(language_context.definitions))

        language_context.add_definitions_to_context([test_definition, test_enum])
        self.assertEqual(2, len(language_context.definitions))

        self.assertIn(test_definition, language_context.definitions)
        self.assertIn(test_enum, language_context.definitions)

        self.assertEqual(1, len(test_definition.structure["schema"]["fields"]))
        self.assertEqual(2, len(test_enum.structure["enum"]["values"]))

<<<<<<< HEAD
        language_context.add_definition_to_context(test_definition_ext)
        context_modified_test_definition = get_definition_by_name(test_definition_name, language_context.definitions)
        self.assertEqual(2, len(context_modified_test_definition.structure["data"]["fields"]))
        self.assertIn(data_ext_field_name, context_modified_test_definition.to_yaml())
        self.assertIn(data_ext_field_type, context_modified_test_definition.to_yaml())
=======
        active_context.add_definition_to_context(test_definition_ext)
        context_modified_test_definition = get_definition_by_name(test_definition_name, active_context.definitions)
        self.assertEqual(2, len(context_modified_test_definition.structure["schema"]["fields"]))
        self.assertIn(schema_ext_field_name, context_modified_test_definition.to_yaml())
        self.assertIn(schema_ext_field_type, context_modified_test_definition.to_yaml())
>>>>>>> 2200671e

        language_context.add_definition_to_context(test_enum_ext)
        context_modified_test_enum = get_definition_by_name(test_enum_name, language_context.definitions)
        self.assertEqual(3, len(context_modified_test_enum.structure["enum"]["values"]))
        self.assertIn(test_enum_ext_value, context_modified_test_enum.to_yaml())

    def test_remove_definitions_from_context(self):
        test_definition_field = create_field_entry("TestField", "string")
        test_definition_one = create_data_definition("Test1", [test_definition_field])
        test_definition_two = create_data_definition("Test2", [test_definition_field])

        language_context = get_initialized_language_context(core_spec_only=True)
        core_spec_definition_count = len(language_context.definitions)

        language_context.add_definitions_to_context([test_definition_one, test_definition_two])
        self.assertEqual(core_spec_definition_count + 2, len(language_context.definitions))

        language_context.remove_definitions_from_context([test_definition_one, test_definition_two])
        self.assertEqual(core_spec_definition_count, len(language_context.definitions))

    def test_update_definition_in_context(self):
        test_definition_field = create_field_entry("TestField", "string")
        test_definition_name = "myDef"
        test_definition = create_data_definition(test_definition_name, [test_definition_field])

        language_context = get_initialized_language_context(core_spec_only=True)
        language_context.add_definition_to_context(test_definition)

        original_context_definition = language_context.get_definition_by_name(test_definition.name)
        self.assertEqual(test_definition.structure, original_context_definition.structure)

        test_definition.structure["data"]["fields"][0]["name"] = "NewTestField"
        language_context.update_definition_in_context(test_definition)

        altered_context_definition = language_context.get_definition_by_name(test_definition.name)
        self.assertEqual(test_definition.structure, altered_context_definition.structure)
        self.assertNotEqual(original_context_definition.structure, altered_context_definition.structure)

    def test_get_primitives_with_unextended_context(self):
        core_spec = get_aac_spec()
        test_context = LanguageContext(core_spec)

        expected_results = get_primitives()
        actual_results = test_context.get_primitive_types()

        self.assertEqual(expected_results, actual_results)

    def test_get_get_defined_types_with_unextended_context(self):
        core_spec = get_aac_spec()
        test_context = LanguageContext(core_spec)

        actual_results = test_context.get_defined_types()
        expected_results = [definition.name for definition in test_context.definitions]

        self.assertListEqual(expected_results, actual_results)

    def test_is_primitive(self):
        core_spec = get_aac_spec()
        test_context = LanguageContext(core_spec)

        self.assertTrue(test_context.is_primitive_type("string"))
        self.assertFalse(test_context.is_primitive_type("striiiiiiiiiiiiiiing"))

    def test_is_defined_type(self):
        core_spec = get_aac_spec()
        test_context = LanguageContext(core_spec)

        self.assertTrue(test_context.is_definition_type("schema"))
        self.assertFalse(test_context.is_definition_type("daaaaaaaaaata"))

    def test_get_root_keys(self):
        core_spec = get_aac_spec()
        test_context = LanguageContext(core_spec)

        expected_results = get_root_keys()
        actual_results = test_context.get_root_keys()

        self.assertEqual(expected_results, actual_results)<|MERGE_RESOLUTION|>--- conflicted
+++ resolved
@@ -46,19 +46,11 @@
         self.assertEqual(1, len(test_definition.structure["schema"]["fields"]))
         self.assertEqual(2, len(test_enum.structure["enum"]["values"]))
 
-<<<<<<< HEAD
         language_context.add_definition_to_context(test_definition_ext)
-        context_modified_test_definition = get_definition_by_name(test_definition_name, language_context.definitions)
-        self.assertEqual(2, len(context_modified_test_definition.structure["data"]["fields"]))
-        self.assertIn(data_ext_field_name, context_modified_test_definition.to_yaml())
-        self.assertIn(data_ext_field_type, context_modified_test_definition.to_yaml())
-=======
-        active_context.add_definition_to_context(test_definition_ext)
-        context_modified_test_definition = get_definition_by_name(test_definition_name, active_context.definitions)
+        context_modified_test_definition = language_context.get_definition_by_name(test_definition_name)
         self.assertEqual(2, len(context_modified_test_definition.structure["schema"]["fields"]))
         self.assertIn(schema_ext_field_name, context_modified_test_definition.to_yaml())
         self.assertIn(schema_ext_field_type, context_modified_test_definition.to_yaml())
->>>>>>> 2200671e
 
         language_context.add_definition_to_context(test_enum_ext)
         context_modified_test_enum = get_definition_by_name(test_enum_name, language_context.definitions)
@@ -67,8 +59,8 @@
 
     def test_remove_definitions_from_context(self):
         test_definition_field = create_field_entry("TestField", "string")
-        test_definition_one = create_data_definition("Test1", [test_definition_field])
-        test_definition_two = create_data_definition("Test2", [test_definition_field])
+        test_definition_one = create_schema_definition("Test1", [test_definition_field])
+        test_definition_two = create_schema_definition("Test2", [test_definition_field])
 
         language_context = get_initialized_language_context(core_spec_only=True)
         core_spec_definition_count = len(language_context.definitions)
@@ -82,7 +74,7 @@
     def test_update_definition_in_context(self):
         test_definition_field = create_field_entry("TestField", "string")
         test_definition_name = "myDef"
-        test_definition = create_data_definition(test_definition_name, [test_definition_field])
+        test_definition = create_schema_definition(test_definition_name, [test_definition_field])
 
         language_context = get_initialized_language_context(core_spec_only=True)
         language_context.add_definition_to_context(test_definition)
@@ -90,7 +82,7 @@
         original_context_definition = language_context.get_definition_by_name(test_definition.name)
         self.assertEqual(test_definition.structure, original_context_definition.structure)
 
-        test_definition.structure["data"]["fields"][0]["name"] = "NewTestField"
+        test_definition.structure["schema"]["fields"][0]["name"] = "NewTestField"
         language_context.update_definition_in_context(test_definition)
 
         altered_context_definition = language_context.get_definition_by_name(test_definition.name)
