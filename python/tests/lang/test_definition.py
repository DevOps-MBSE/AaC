--- conflicted
+++ resolved
@@ -14,11 +14,6 @@
 
 class TestDefinition(TestCase):
     def test_uuid(self):
-<<<<<<< HEAD
-        self.assertTrue(create_schema_definition("Test").uid.is_safe)
-        self.assertEqual(create_schema_definition("Test").uid, create_schema_definition("Test").uid)
-        self.assertNotEqual(create_schema_definition("Test1").uid, create_schema_definition("Test2").uid)
-=======
         test_definition_1 = create_schema_definition("Test1")
         test_definition_1_alt_source = create_schema_definition("Test1")
         test_definition_1_alt_source.source.uri = "test1File"
@@ -28,7 +23,6 @@
         self.assertTrue(test_definition_1)
         self.assertEqual(test_definition_1.uid, test_definition_1.uid)
         self.assertNotEqual(test_definition_1.uid, test_definition_2.uid)
->>>>>>> 40b88e24
 
     def test_get_fields_with_empty_no_top_level_fields(self):
         test_definition = create_schema_definition("EmptyData")
