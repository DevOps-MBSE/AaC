from unittest import TestCase

<<<<<<< HEAD
from aac.lang.lsp.server import start_lsp
from aac.lang.active_context_lifecycle_manager import get_active_context
=======
>>>>>>> 1b7d6539
from pygls import uris
from pygls.lsp import methods
from pygls.lsp.types import (
    ClientCapabilities,
    CompletionItem,
    CompletionParams,
    Hover,
    HoverParams,
    InitializeParams,
    Position,
)

from aac.lang.active_context_lifecycle_manager import get_active_context

from tests.lang.LspTestClient import LspTestClient


class TestLspServer(TestCase):
    def setUp(self):
        self.client = LspTestClient()
        self.client.start()
        res = self.client.send_request(
            methods.INITIALIZE,
            InitializeParams(process_id=12345, root_uri="file://", capabilities=ClientCapabilities()),
        )

        self.assertIn("capabilities", res)

    def tearDown(self):
        self.client.stop()

    def test_handles_hover_request(self):
        res: Hover = self.client.send_request(
            methods.HOVER,
            HoverParams(text_document={"uri": TEST_DOCUMENT_URI}, position=Position(line=0, character=0)),
        )

        self.assertSequenceEqual(list(res.keys()), ["contents"])
        self.assertIn("LSP server", res.get("contents"))

    def test_handles_completion_request(self):
        active_context = get_active_context(reload_context=True)

        res: list[CompletionItem] = self.client.send_request(
            methods.COMPLETION,
            CompletionParams(text_document={"uri": TEST_DOCUMENT_URI}, position=Position(line=0, character=0)),
        )

        self.assertSequenceEqual(list(res.keys()), ["isIncomplete", "items"])
        self.assertSequenceEqual([i.get("label") for i in res.get("items")], active_context.get_root_keys())
        self.assertFalse(res.get("isIncomplete"))


TEST_DOCUMENT_URI = uris.from_fs_path(__file__)<|MERGE_RESOLUTION|>--- conflicted
+++ resolved
@@ -1,10 +1,7 @@
 from unittest import TestCase
 
-<<<<<<< HEAD
 from aac.lang.lsp.server import start_lsp
 from aac.lang.active_context_lifecycle_manager import get_active_context
-=======
->>>>>>> 1b7d6539
 from pygls import uris
 from pygls.lsp import methods
 from pygls.lsp.types import (
