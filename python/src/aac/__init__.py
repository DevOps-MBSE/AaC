--- conflicted
+++ resolved
@@ -12,11 +12,7 @@
 import logging
 import os
 
-<<<<<<< HEAD
-__version__ = "0.2.13"
-=======
-__version__ = "0.2.14"
->>>>>>> e098ceda
+__version__ = "0.2.15"
 __log_file_name__ = os.path.join(os.path.dirname(__file__), "aac.log")
 
 logging.basicConfig(
