"""
Parse Architecture-as-Code YAML files.

The AaC parser reads a YAML file, performs validation (if not suppressed) and provides
the caller with a dictionary of the content keyed by the named type.  This allows you
to find a certain type in a model by just looking for that key.
"""
<<<<<<< HEAD

import logging

from copy import deepcopy
=======
import logging

from copy import deepcopy
from yaml import Mark, Token, StreamStartToken, StreamEndToken, DocumentStartToken
>>>>>>> a0950f39
from os import path, linesep
from typing import Optional
from yaml import Mark, Token, StreamStartToken, StreamEndToken, DocumentStartToken

from aac.io.constants import DEFAULT_SOURCE_URI
from aac.io.files.aac_file import AaCFile
from aac.io.parser._cache_manager import get_cache
from aac.io.paths import sanitize_filesystem_path
from aac.lang.constants import DEFINITION_FIELD_FILES, DEFINITION_FIELD_NAME, ROOT_KEY_IMPORT
from aac.lang.definitions.definition import Definition
from aac.lang.definitions.lexeme import Lexeme
from aac.lang.definitions.source_location import SourceLocation


YAML_CACHE = get_cache()


def parse(source: str, source_uri: Optional[str] = None) -> list[Definition]:
    """
    Parse the Architecture-as-Code (AaC) definition(s) from the provided source.

    Args:
        source (str): Must be either a file path to an AaC yaml file or a string containing AaC definitions.
        source_uri (Optional[str]): Overrides and sets the source_uri

    Returns:
        A list of Definition objects containing the internal representation of the definition and metadata
        associated with the definition.
    """
    # Linesep provides a quick and cheap filter for filepaths. A valid filepath won't have newlines.
    sanitized_source = source
    is_file = False

    if linesep not in source:
        sanitized_source = sanitize_filesystem_path(source)
        if path.lexists(sanitized_source):
            is_file = True

    return _parse_file(sanitized_source) if is_file else _parse_str(source_uri or DEFAULT_SOURCE_URI, source)


def _parse_file(arch_file: str) -> list[Definition]:
    """
    Parse an Architecture-as-Code YAML file and return the definitions in it.

    Args:
        arch_file (str): The Architecture-as-Code YAML file to be parsed.

    Returns:
        The AaC definitions extracted from the specified file.
    """
    definition_lists = [_parse_str(file, _read_file_content(file)) for file in _get_files_to_process(arch_file)]
    return [definition for definition_list in definition_lists for definition in definition_list]


def _parse_str(source: str, model_content: str) -> list[Definition]:
    """
    Parse a string containing one or more YAML model definitions.

    Args:
        source:  The file the content came from (to help with better logging)
        model_content:  The YAML to parse

    Returns:
        The AaC definitions that were built from the model contents.
    """

    def mark_to_source_location(start: Mark, end: Mark) -> SourceLocation:
        return SourceLocation(start.line, start.column, start.index, end.column - start.column)

    def get_lexemes_for_definition(value_tokens, content_start, content_end) -> list[Lexeme]:
        definition_tokens = [token for token in value_tokens if is_token_between_locations(token, content_start, content_end)]
        definition_lexemes = []
        for token in definition_tokens:
            location = mark_to_source_location(token.start_mark, token.end_mark)
            definition_lexemes.append(Lexeme(location, source, token.value))
        return definition_lexemes

    def is_token_between_locations(token, inclusive_line_start: int, inclusive_line_end: int) -> list[Lexeme]:
        return token.start_mark.line >= inclusive_line_start and token.end_mark.line <= inclusive_line_end

    yaml_tokens: list[Token] = YAML_CACHE.scan_string(model_content)
    value_tokens: list[Token] = [token for token in yaml_tokens if hasattr(token, "value")]
    doc_start_token: list[StreamStartToken] = [token for token in yaml_tokens if isinstance(token, StreamStartToken)]
    doc_end_token: list[StreamEndToken] = [token for token in yaml_tokens if isinstance(token, StreamEndToken)]
    doc_segment_tokens: list[DocumentStartToken] = [token for token in yaml_tokens if isinstance(token, DocumentStartToken)]
    doc_tokens = [*doc_start_token, *doc_segment_tokens, *doc_end_token]

    yaml_dicts: list[dict] = deepcopy(YAML_CACHE.parse_string(model_content))

    source_files: dict[str, AaCFile] = {}
    definitions: list[Definition] = []
    for doc_token_index in range(0, len(doc_tokens) - 1):
        start_doc_token = doc_tokens[doc_token_index]
        end_doc_token = doc_tokens[doc_token_index + 1]

        content_start_line = start_doc_token.start_mark.line
        content_end_line = end_doc_token.end_mark.line + (1 if isinstance(end_doc_token, StreamEndToken) else 0)

        yaml_text = linesep.join(model_content.splitlines()[content_start_line:content_end_line])
        yaml_text += linesep

        if yaml_text.strip():
            definition_lexemes = get_lexemes_for_definition(value_tokens, content_start_line, content_end_line)

            if yaml_dicts:
                source_file = source_files.get(source)
                if not source_file:
                    source_file = AaCFile(source, True, False)
                    source_files[source] = source_file

                root_yaml = yaml_dicts.pop(0)
                root_type, *_ = root_yaml.keys()
                definition_name = root_yaml.get(root_type, {}).get(DEFINITION_FIELD_NAME, "")

                new_definition = Definition(
                    name=definition_name,
                    content=yaml_text,
                    source=source_file,
                    meta_structure=None,
                    lexemes=definition_lexemes,
                    structure=root_yaml,
                )
                definitions.append(new_definition)
        else:
            logging.info(
                f"Skipping empty content between {start_doc_token}:L{content_start_line} and {end_doc_token}:L{content_end_line} in source {source}"
            )
            logging.debug(f"Source: {source} Content:{model_content}")
            logging.debug(f"Content lines:{model_content.splitlines()}")

    return definitions


def _read_file_content(arch_file: str) -> str:
    """
    Read file content method extracts text content from the specified file.

    Args:
        arch_file: The file to read.

    Returns:
        The contents of the file as a string.
    """
    with open(arch_file, "r") as file:
        return file.read()


def _get_files_to_process(arch_file_path: str) -> list[str]:
    """
    Return a list of all files referenced in the model.

    Traverse the import path starting from the specified file and return a list of all files referenced by the model.
    """

    def collect_imports(arch_file_path: str, unique_imports: set[str]) -> set[str]:
        unique_imports.add(arch_file_path)
        structures = [structure for structure in YAML_CACHE.parse_file(arch_file_path) if structure.get(ROOT_KEY_IMPORT)]
        imports = [imp for root in structures for imp in root.get(ROOT_KEY_IMPORT, {}).get(DEFINITION_FIELD_FILES, [])]

        for imp in imports:
            arch_file_dir = path.dirname(path.realpath(arch_file_path))
            parse_path = path.join(arch_file_dir, imp.removeprefix(f".{path.sep}"))
            sanitized_path = sanitize_filesystem_path(parse_path)
            if sanitized_path not in unique_imports:
                unique_imports.update(collect_imports(sanitized_path, unique_imports))

        return unique_imports

    return list(collect_imports(arch_file_path, set()))<|MERGE_RESOLUTION|>--- conflicted
+++ resolved
@@ -5,17 +5,9 @@
 the caller with a dictionary of the content keyed by the named type.  This allows you
 to find a certain type in a model by just looking for that key.
 """
-<<<<<<< HEAD
-
 import logging
 
 from copy import deepcopy
-=======
-import logging
-
-from copy import deepcopy
-from yaml import Mark, Token, StreamStartToken, StreamEndToken, DocumentStartToken
->>>>>>> a0950f39
 from os import path, linesep
 from typing import Optional
 from yaml import Mark, Token, StreamStartToken, StreamEndToken, DocumentStartToken
