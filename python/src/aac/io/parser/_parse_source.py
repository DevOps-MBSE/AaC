"""Parse Architecture-as-Code YAML files.

The AaC parser reads a YAML file, performs validation (if not suppressed) and provides
the caller with a dictionary of the content keyed by the named type.  This allows you
to find a certain type in a model by just looking for that key.
"""
from copy import deepcopy
import logging
from yaml import Mark, Token, StreamStartToken, StreamEndToken, DocumentStartToken
from os import path, linesep
from typing import Optional

from aac.io.constants import DEFAULT_SOURCE_URI
from aac.io.files.aac_file import AaCFile
from aac.io.parser._cache_manager import get_cache
from aac.io.paths import sanitize_filesystem_path
from aac.lang.constants import DEFINITION_FIELD_NAME, DEFINITION_FIELD_IMPORT
from aac.lang.definitions.definition import Definition
from aac.lang.definitions.lexeme import Lexeme
from aac.lang.definitions.source_location import SourceLocation


YAML_CACHE = get_cache()


def parse(source: str, source_uri: Optional[str] = None) -> list[Definition]:
    """Parse the Architecture-as-Code (AaC) definition(s) from the provided source.

    Args:
        source (str): Must be either a file path to an AaC yaml file or a string containing AaC definitions.
        source_uri (Optional[str]): Overrides and sets the source_uri

    Returns:
        A list of Definition objects containing the internal representation of the definition and metadata
        associated with the definition.
    """
    # Linesep provides a quick and cheap filter for filepaths. A valid filepath won't have newlines.
    sanitized_source = source
    is_file = False

    if linesep not in source:
        sanitized_source = sanitize_filesystem_path(source)
        if path.lexists(sanitized_source):
            is_file = True

    return _parse_file(sanitized_source) if is_file else _parse_str(source_uri or DEFAULT_SOURCE_URI, source)


def _parse_file(arch_file: str) -> list[Definition]:
    """Parse an Architecture-as-Code YAML file and return the definitions in it.

    Args:
        arch_file (str): The Architecture-as-Code YAML file to be parsed.

    Returns:
        The AaC definitions extracted from the specified file.
    """
    definition_lists = [_parse_str(file, _read_file_content(file)) for file in _get_files_to_process(arch_file)]
    return [definition for definition_list in definition_lists for definition in definition_list]


def _parse_str(source: str, model_content: str) -> list[Definition]:
    """Parse a string containing one or more YAML model definitions.

    Args:
        source:  The file the content came from (to help with better logging)
        model_content:  The YAML to parse

    Returns:
        The AaC definitions that were built from the model contents.
    """

    def mark_to_source_location(start: Mark, end: Mark) -> SourceLocation:
        return SourceLocation(start.line, start.column, start.index, end.column - start.column)

    def get_lexemes_for_definition(value_tokens, content_start, content_end) -> list[Lexeme]:
        definition_tokens = [token for token in value_tokens if is_token_between_locations(token, content_start, content_end)]
        definition_lexemes = []
        for token in definition_tokens:
            location = mark_to_source_location(token.start_mark, token.end_mark)
            definition_lexemes.append(Lexeme(location, source, token.value))
        return definition_lexemes

    def is_token_between_locations(token, inclusive_line_start: int, inclusive_line_end: int) -> list[Lexeme]:
        return token.start_mark.line >= inclusive_line_start and token.end_mark.line <= inclusive_line_end

    yaml_tokens: list[Token] = YAML_CACHE.scan_string(model_content)
    value_tokens: list[Token] = [token for token in yaml_tokens if hasattr(token, "value")]
    doc_start_token: list[StreamStartToken] = [token for token in yaml_tokens if isinstance(token, StreamStartToken)]
    doc_end_token: list[StreamEndToken] = [token for token in yaml_tokens if isinstance(token, StreamEndToken)]
    doc_segment_tokens: list[DocumentStartToken] = [token for token in yaml_tokens if isinstance(token, DocumentStartToken)]
    doc_tokens = [*doc_start_token, *doc_segment_tokens, *doc_end_token]

    yaml_dicts: list[dict] = deepcopy(YAML_CACHE.parse_string(model_content))

    source_files: dict[str, AaCFile] = {}
    definitions: list[Definition] = []
    for doc_token_index in range(0, len(doc_tokens) - 1):
        start_doc_token = doc_tokens[doc_token_index]
        end_doc_token = doc_tokens[doc_token_index + 1]

        content_start_line = start_doc_token.start_mark.line
        content_end_line = end_doc_token.end_mark.line

        end_of_file_offset = 1 if isinstance(end_doc_token, StreamEndToken) else 0

        yaml_text = linesep.join(model_content.splitlines()[content_start_line:content_end_line + end_of_file_offset])
        yaml_text += linesep

        if yaml_text.strip():
            definition_lexemes = get_lexemes_for_definition(value_tokens, content_start_line, content_end_line)

<<<<<<< HEAD
            if yaml_dicts:
                root_yaml = yaml_dicts.pop(0)

                if "import" in root_yaml:
                    del root_yaml["import"]
=======
            definition_imports = root_yaml.get(DEFINITION_FIELD_IMPORT, [])
            root_type, *_ = [key for key in root_yaml.keys() if key != DEFINITION_FIELD_IMPORT]
            definition_name = root_yaml.get(root_type, {}).get(DEFINITION_FIELD_NAME)
            source_file = source_files.get(source)
>>>>>>> 5a4b4be5

                root_type, *_ = root_yaml.keys()
                definition_name = root_yaml.get(root_type, {}).get("name")
                source_file = source_files.get(source)

<<<<<<< HEAD
                if not source_file:
                    source_file = AaCFile(source, True, False)
                    source_files[source] = source_file

                definitions.append(Definition(definition_name, yaml_text, source_file, definition_lexemes, root_yaml))
=======
            definitions.append(Definition(definition_name, yaml_text, source_file, definition_lexemes, root_yaml, definition_imports))
>>>>>>> 5a4b4be5
        else:
            logging.info(f"Skipping empty content between {start_doc_token}:L{content_start_line} and {end_doc_token}:L{content_end_line} in source {source}")
            logging.debug(f"Source: {source} Content:{model_content}")
            logging.debug(f"Content lines:{model_content.splitlines()}")

    return definitions


<<<<<<< HEAD
=======
def _parse_yaml(source: str, content: str) -> list[dict]:
    """Parse content as a YAML string and return the resulting structure.

    Args:
        source (str): The source of the YAML content. Used to provide better error messages.
        content (str): The YAML content to be parsed.

    Returns:
        The parsed YAML content.

    Raises:
        If the YAML is invalid, a ParserError is raised.
        If the model is not a dictionary, a ParserError is raised.
        If the model does not have (at least) a DEFINITION_FIELD_NAME field, a ParserError is raised.
    """
    try:
        models = list(yaml.load_all(content, Loader=yaml.SafeLoader))
        _error_if_not_yaml(source, content, models)
        _error_if_not_complete(source, content, models)
        return models
    except YAMLParserError as error:
        raise ParserError(source, [f"Failed to parse file, invalid YAML {error.context} {error.problem}", content])
    except Exception as error:
        raise ParserError(source, [f"Failed to parse file, invalid YAML {error}", content])


def _scan_yaml(content):
    return list(yaml.scan(content, Loader=yaml.SafeLoader))


def _error_if_not_yaml(source, content, models):
    """Raise a ParserError if the model is not a YAML model we can parse."""

    def is_model(model):
        """Return True if the model is further parseable."""
        return isinstance(model, dict)

    # Iterate over each model and test if it is considered a valid model.
    if not all(map(is_model, models)):
        raise ParserError(source, ["provided content was not YAML", content])


def _error_if_not_complete(source, content, models):
    """Raise a ParserError if the model is incomplete."""

    def is_import(model):
        """Return True if the model is an import declaration."""
        type, *_ = model.keys()
        return type == DEFINITION_FIELD_IMPORT

    def assert_definition_has_name(model):
        """Throws a ParserError if the definition doesn't have a name property."""
        type, *_ = model.keys()
        has_name = model.get(type) and model.get(type).get(DEFINITION_FIELD_NAME)
        if not has_name:
            raise ParserError(source, [f"Definition is missing field 'name': {content}"])

    # Raise an error if any of the loaded YAML models are incomplete.
    models_without_imports = list(filter(lambda m: not is_import(m), models))
    all(map(assert_definition_has_name, models_without_imports))


>>>>>>> 5a4b4be5
def _read_file_content(arch_file: str) -> str:
    """
    Read file content method extracts text content from the specified file.

    Args:
        arch_file: The file to read.

    Returns:
        The contents of the file as a string.
    """
    arch_file_path = arch_file
    with open(arch_file_path, "r") as file:
        return file.read()


def _recurse_imports(arch_file_path: str, existing: set) -> set:
    """Recursive portion of _get_files_to_process that keeps track of history so that we can handle circular imports.

    Discovered an issue during testing where if there exists a cycle in the import sequence across files, the parser
    will recurse until it crashes.  Unfortunately this led to an error message to the user saying the initial file was
    invalid yaml, which it was not, creating confusion.  Now this just eliminates duplications when discovered in the
    import sequence avoiding the issue.
    """
    existing.add(arch_file_path)
<<<<<<< HEAD
    roots = YAML_CACHE.parse_file(arch_file_path)
    roots_with_imports = [root for root in roots if "import" in root.keys()]
=======
    content = _read_file_content(arch_file_path)
    roots = _parse_yaml(arch_file_path, content)
    roots_with_imports = [root for root in roots if DEFINITION_FIELD_IMPORT in root.keys()]
>>>>>>> 5a4b4be5

    for root in roots_with_imports:
        for imp in root[DEFINITION_FIELD_IMPORT]:
            arch_file_dir = path.dirname(path.realpath(arch_file_path))
            parse_path = path.join(arch_file_dir, imp.removeprefix(f".{path.sep}"))
            sanitized_path = sanitize_filesystem_path(parse_path)
            if sanitized_path not in existing:
                existing.update(_recurse_imports(sanitized_path, existing))

    return existing


def _get_files_to_process(arch_file_path: str) -> list[str]:
    """Return a list of all files referenced in the model.

    Traverse the import path starting from the specified Arch-as-Code file and returns a list of
    all files referenced by the model.
    """
    return list(_recurse_imports(arch_file_path, set()))<|MERGE_RESOLUTION|>--- conflicted
+++ resolved
@@ -110,32 +110,19 @@
         if yaml_text.strip():
             definition_lexemes = get_lexemes_for_definition(value_tokens, content_start_line, content_end_line)
 
-<<<<<<< HEAD
             if yaml_dicts:
                 root_yaml = yaml_dicts.pop(0)
 
-                if "import" in root_yaml:
-                    del root_yaml["import"]
-=======
-            definition_imports = root_yaml.get(DEFINITION_FIELD_IMPORT, [])
-            root_type, *_ = [key for key in root_yaml.keys() if key != DEFINITION_FIELD_IMPORT]
-            definition_name = root_yaml.get(root_type, {}).get(DEFINITION_FIELD_NAME)
-            source_file = source_files.get(source)
->>>>>>> 5a4b4be5
-
-                root_type, *_ = root_yaml.keys()
-                definition_name = root_yaml.get(root_type, {}).get("name")
+                definition_imports = root_yaml.get(DEFINITION_FIELD_IMPORT, [])
+                root_type, *_ = [key for key in root_yaml.keys() if key != DEFINITION_FIELD_IMPORT]
+                definition_name = root_yaml.get(root_type, {}).get(DEFINITION_FIELD_NAME)
                 source_file = source_files.get(source)
 
-<<<<<<< HEAD
                 if not source_file:
                     source_file = AaCFile(source, True, False)
                     source_files[source] = source_file
 
-                definitions.append(Definition(definition_name, yaml_text, source_file, definition_lexemes, root_yaml))
-=======
-            definitions.append(Definition(definition_name, yaml_text, source_file, definition_lexemes, root_yaml, definition_imports))
->>>>>>> 5a4b4be5
+                definitions.append(Definition(definition_name, yaml_text, source_file, definition_lexemes, root_yaml, definition_imports))
         else:
             logging.info(f"Skipping empty content between {start_doc_token}:L{content_start_line} and {end_doc_token}:L{content_end_line} in source {source}")
             logging.debug(f"Source: {source} Content:{model_content}")
@@ -144,71 +131,6 @@
     return definitions
 
 
-<<<<<<< HEAD
-=======
-def _parse_yaml(source: str, content: str) -> list[dict]:
-    """Parse content as a YAML string and return the resulting structure.
-
-    Args:
-        source (str): The source of the YAML content. Used to provide better error messages.
-        content (str): The YAML content to be parsed.
-
-    Returns:
-        The parsed YAML content.
-
-    Raises:
-        If the YAML is invalid, a ParserError is raised.
-        If the model is not a dictionary, a ParserError is raised.
-        If the model does not have (at least) a DEFINITION_FIELD_NAME field, a ParserError is raised.
-    """
-    try:
-        models = list(yaml.load_all(content, Loader=yaml.SafeLoader))
-        _error_if_not_yaml(source, content, models)
-        _error_if_not_complete(source, content, models)
-        return models
-    except YAMLParserError as error:
-        raise ParserError(source, [f"Failed to parse file, invalid YAML {error.context} {error.problem}", content])
-    except Exception as error:
-        raise ParserError(source, [f"Failed to parse file, invalid YAML {error}", content])
-
-
-def _scan_yaml(content):
-    return list(yaml.scan(content, Loader=yaml.SafeLoader))
-
-
-def _error_if_not_yaml(source, content, models):
-    """Raise a ParserError if the model is not a YAML model we can parse."""
-
-    def is_model(model):
-        """Return True if the model is further parseable."""
-        return isinstance(model, dict)
-
-    # Iterate over each model and test if it is considered a valid model.
-    if not all(map(is_model, models)):
-        raise ParserError(source, ["provided content was not YAML", content])
-
-
-def _error_if_not_complete(source, content, models):
-    """Raise a ParserError if the model is incomplete."""
-
-    def is_import(model):
-        """Return True if the model is an import declaration."""
-        type, *_ = model.keys()
-        return type == DEFINITION_FIELD_IMPORT
-
-    def assert_definition_has_name(model):
-        """Throws a ParserError if the definition doesn't have a name property."""
-        type, *_ = model.keys()
-        has_name = model.get(type) and model.get(type).get(DEFINITION_FIELD_NAME)
-        if not has_name:
-            raise ParserError(source, [f"Definition is missing field 'name': {content}"])
-
-    # Raise an error if any of the loaded YAML models are incomplete.
-    models_without_imports = list(filter(lambda m: not is_import(m), models))
-    all(map(assert_definition_has_name, models_without_imports))
-
-
->>>>>>> 5a4b4be5
 def _read_file_content(arch_file: str) -> str:
     """
     Read file content method extracts text content from the specified file.
@@ -233,14 +155,8 @@
     import sequence avoiding the issue.
     """
     existing.add(arch_file_path)
-<<<<<<< HEAD
     roots = YAML_CACHE.parse_file(arch_file_path)
-    roots_with_imports = [root for root in roots if "import" in root.keys()]
-=======
-    content = _read_file_content(arch_file_path)
-    roots = _parse_yaml(arch_file_path, content)
     roots_with_imports = [root for root in roots if DEFINITION_FIELD_IMPORT in root.keys()]
->>>>>>> 5a4b4be5
 
     for root in roots_with_imports:
         for imp in root[DEFINITION_FIELD_IMPORT]:
