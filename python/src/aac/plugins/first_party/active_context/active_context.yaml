plugin:
  name: Active Context Manager
  description: An AaC plugin that manages the active context.
  commands:
    - name: list-files
      group: Management
      helpText: Display the files in the active context.
      output:
        - name: files
          type: string[]
          python_type: list[str]
          description: Files that are in the active context.
      acceptance:
        - scenario: Display a list of all the files in the active context.
          when:
            - The command {{list-files}} is run.
          then:
            - A list of the files in the active context will be displayed.
<<<<<<< HEAD
    - name: remove-file
      group: Management
      helpText: Remove a file from the active context.
      input:
        - name: file
          type: file
          python_type: str
          description: The name of the file that is being removed from the active context.
      acceptance:
        - scenario: The file is removed from the active context.
          given:
            - The file named {{remove-file.input.file}} is on the file system.
            - The file named {{remove-file.input.file}} is in the active context.
          when:
            - The command is run with {{remove-file.input.file}}.
          then:
            - The file named {{remove-file.input.file}} will be removed from the active context.
        - scenario: The file is not in the active context.
          given:
            - The file named {{remove-file.input.file}} is not in the active context.
          when:
            - The command is run with a file named {{remove-file.input.file}}.
          then:
            - An error message will be displayed stating that the file named {{remove-file.input.file}} is not in the active context.
        - scenario: The file is not in the file system.
          given:
            - The file named {{remove-file.input.file}} is not on the file system.
          when:
            - The command is run with {{remove-file.input.file}}.
          then:
            - An error message will be displayed stating that the file is not on the file system.
    - name: add-file
      group: Management
      helpText: Add a file to the active context.
      input:
        - name: file
          type: file
          python_type: str
          description: The name of the file to add to the active context.
      acceptance:
        - scenario: The file is added to the active context.
          given:
            - The file named {{add-file.input.file}} is on the file system.
            - The file named {{add-file.input.file}} is not in the active context.
          when:
            - The command is run with {{add-file.input.file}}.
          then:
            - The definitions contained in the file {{add-file.input.file}} will be added to the active context.
        - scenario: The file is already in the active context.
          given:
            - The file named {{add-file.input.file}} is on the file system.
            - The file named {{add-file.input.file}} is in the active context.
          when:
            - The command is run with {{add-file.input.file}}.
          then:
            - Any new definitions contained in the file {{add-file.input.file}} will be added to the active context.
            - Any existing definitions contained in the file {{add-file.input.file}} will be updated in the active context.
        - scenario: The file is not on the file system.
          given:
            - The file named {{add-file.input.file}} is not in the file system.
          when:
            - The command is run with {{add-file.input.file}}.
          then:
            - An error message will be displayed stating that the file {{add-file.input.file}} is not on the file system.
    - name: reset-context
      group: Management
      helpText: Reset the active context to a fresh state before any changes have been made.
      acceptance:
        - scenario: The active context gets reset.
          given:
            - User-provided definitions are in the active context.
          when:
            - The command {{reset-context}} is run.
          then:
            - All user-provided definitions are removed from the active context.
=======
>>>>>>> 818650cb
    - name: list-definitions
      group: Management
      helpText: List all definitions within the active context.
      output:
        - name: definitions
          type: string[]
          python_type: list[str]
          description: The list of all definitions that are in the active context.
      acceptance:
        - scenario: Display a list of all the definitions in the active context.
          when:
            - The command {{list-definitions}} is run.
          then:
            - A list of all the definitions in the active context will be displayed.
    - name: describe-definition
      group: Management
      helpText: Describe a definition in the active context.
      input:
        - name: definition-name
          type: reference
          python_type: str
          description: The name of a defintion in the active context.
      output:
        - name: definition-structure
          type: string
          python_type: str
          description: The YAML representation of the structure of the definition.
        - name: definition-source
          type: file
          python_type: str
          description: The source file of the definition in the active context.
        - name: definition-start
          type: int
          python_type: int
          description: The line on which the definition starts in {{describe-definition.output.definition-source}}.
      acceptance:
        - scenario: Display information about a definition in the active context.
          given:
            - Definition named {{describe-definition.input.definition-name}} is in the active context.
          when:
            - The comamnd {{describe-definition}} is run.
          then:
            - A description of the definition named {{describe-definition.input.definition-name}} will be displayed.
        - scenario: An error occurs when the named definition is not in the active context.
          given:
            - Definition named {{describe-definition.input.definition-name}} is not in the active context.
          when:
            - The comamnd {{describe-definition}} is run.
          then:
            - An error message is displayed to the user stating that the definition named {{describe-definition.input.definition-name}} is not in the active context.
    - name: import-state
      group: Management
      helpText: Configure the active context to be initialized with the definitions, plugins, etc from a state file.
      input:
        - name: state-file
          type: file
          python_type: str
          description: The persistent state file from which to get information about how to configure the active context.
      acceptance:
        - scenario: Import an existing active context from a persistence state file.
          given:
            - The state file {{import-state.input.state-file}} exists on the file system.
            - The state file {{import-state.input.state-file}} defines a valid active context.
          when:
            - The comamnd {{import-state}} is run.
          then:
            - The active context is configured to include all definitions defined by {{import-state.input.state-file}}.
            - The active context is configured to include all plugins defined by {{import-state.input.state-file}}.
        - scenario: The state file does not exist on the file system.
          given:
            - The state file {{import-state.input.state-file}} does not exist on the file system.
          when:
            - The comamnd {{import-state}} is run.
          then:
            - An error message is displayed to the user stating that the state file {{import-state.input.state-file}} does not exist.
            - The current active context is not modified.
    - name: export-state
      group: Management
      helpText: Export the current active context to a state file.
      input:
        - name: state-file-name
          type: string
          python_type: str
          description: The name of the state file in which to export the current active context.
        - name: --overwrite
          type: bool
          python_type: bool
          description: A flag indicating that the state file should be overwritten, if it exists.
      output:
        - name: state-file
          type: file
          python_type: str
          description: The persistent state file defining the current active context.
      acceptance:
        - scenario: Export the current active context to a state file.
          given:
            - The file {{export-state.output.state-file}} does not exist.
          when:
            - The command {{export-state}} is run with {{export-state.input.state-file-name}}.
          then:
            - The state file {{export-state.output.state-file}} is written to the file system with the expected information.
        - scenario: Export the current active context to a state file that already exists.
          given:
            - The file {{export-state.output.state-file}} already exists on the file system.
          when:
            - The command {{export-state}} is run with {{export-state.input.state-file-name}} and {{export-state.input.--overwrite}}.
          then:
            - The state file {{export-state.output.state-file}} is written to the file system with the expected information.
        - scenario: Do not export the active context when the state file that already exists.
          given:
            - The file {{export-state.output.state-file}} already exists on the file system.
          when:
            - The command {{export-state}} is run with {{export-state.input.state-file-name}}.
          then:
            - An error message is displayed to the user stating that the file {{export-state.output.state-file}} already exists.
            - The state file {{export-state.output.state-file}} is not modified.<|MERGE_RESOLUTION|>--- conflicted
+++ resolved
@@ -16,84 +16,6 @@
             - The command {{list-files}} is run.
           then:
             - A list of the files in the active context will be displayed.
-<<<<<<< HEAD
-    - name: remove-file
-      group: Management
-      helpText: Remove a file from the active context.
-      input:
-        - name: file
-          type: file
-          python_type: str
-          description: The name of the file that is being removed from the active context.
-      acceptance:
-        - scenario: The file is removed from the active context.
-          given:
-            - The file named {{remove-file.input.file}} is on the file system.
-            - The file named {{remove-file.input.file}} is in the active context.
-          when:
-            - The command is run with {{remove-file.input.file}}.
-          then:
-            - The file named {{remove-file.input.file}} will be removed from the active context.
-        - scenario: The file is not in the active context.
-          given:
-            - The file named {{remove-file.input.file}} is not in the active context.
-          when:
-            - The command is run with a file named {{remove-file.input.file}}.
-          then:
-            - An error message will be displayed stating that the file named {{remove-file.input.file}} is not in the active context.
-        - scenario: The file is not in the file system.
-          given:
-            - The file named {{remove-file.input.file}} is not on the file system.
-          when:
-            - The command is run with {{remove-file.input.file}}.
-          then:
-            - An error message will be displayed stating that the file is not on the file system.
-    - name: add-file
-      group: Management
-      helpText: Add a file to the active context.
-      input:
-        - name: file
-          type: file
-          python_type: str
-          description: The name of the file to add to the active context.
-      acceptance:
-        - scenario: The file is added to the active context.
-          given:
-            - The file named {{add-file.input.file}} is on the file system.
-            - The file named {{add-file.input.file}} is not in the active context.
-          when:
-            - The command is run with {{add-file.input.file}}.
-          then:
-            - The definitions contained in the file {{add-file.input.file}} will be added to the active context.
-        - scenario: The file is already in the active context.
-          given:
-            - The file named {{add-file.input.file}} is on the file system.
-            - The file named {{add-file.input.file}} is in the active context.
-          when:
-            - The command is run with {{add-file.input.file}}.
-          then:
-            - Any new definitions contained in the file {{add-file.input.file}} will be added to the active context.
-            - Any existing definitions contained in the file {{add-file.input.file}} will be updated in the active context.
-        - scenario: The file is not on the file system.
-          given:
-            - The file named {{add-file.input.file}} is not in the file system.
-          when:
-            - The command is run with {{add-file.input.file}}.
-          then:
-            - An error message will be displayed stating that the file {{add-file.input.file}} is not on the file system.
-    - name: reset-context
-      group: Management
-      helpText: Reset the active context to a fresh state before any changes have been made.
-      acceptance:
-        - scenario: The active context gets reset.
-          given:
-            - User-provided definitions are in the active context.
-          when:
-            - The command {{reset-context}} is run.
-          then:
-            - All user-provided definitions are removed from the active context.
-=======
->>>>>>> 818650cb
     - name: list-definitions
       group: Management
       helpText: List all definitions within the active context.
