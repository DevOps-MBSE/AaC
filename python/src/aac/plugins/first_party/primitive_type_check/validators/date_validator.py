"""Module for the various date type contributions provided by this plugin."""

import logging

from datetime import datetime
from typing import Any, Optional

from aac.lang.constants import PRIMITIVE_TYPE_DATE
from aac.lang.definitions.definition import Definition
from aac.lang.language_context import LanguageContext
from aac.plugins.contributions.contribution_types.primitive_validation_contribution import PrimitiveValidationContribution
from aac.plugins.first_party.primitive_type_check.validators import DATE_VALIDATION_NAME
from aac.plugins.validators import FindingLocation, ValidatorFinding, FindingSeverity


def get_validator() -> PrimitiveValidationContribution:
    """Return the Primitive Validator for type 'date'."""
    return PrimitiveValidationContribution(DATE_VALIDATION_NAME, PRIMITIVE_TYPE_DATE, validate_date)


def validate_date(definition: Definition, value_to_validate: Any, _: LanguageContext) -> Optional[ValidatorFinding]:
    """
    Returns a validator finding if the value under test isn't a date.

    This validator returns an error if the date is not ISO 8601 compliant.

    Args:
        definition: The definition of the value to validate.
        value_to_validate: The value to validate.
        _ (LanguageContext): The current LanguageContext.

    Returns:
        A validator finding for the given value.
    """
    finding = None

    try:
        datetime.fromisoformat(str(value_to_validate))
    except ValueError as error:
        logging.debug(f"Failed to parse the date time string '{value_to_validate}' with error: '{error}'")
        finding_message = f"{value_to_validate} is not a valid ISO 8601 date for the {PRIMITIVE_TYPE_DATE} type."
<<<<<<< HEAD
        lexeme = definition.get_lexeme_with_value(value_to_validate)    # POPO Update #
        finding_location = FindingLocation.from_lexeme(DATE_VALIDATION_NAME, lexeme)    # POPO Update #
=======
        lexeme = definition.get_lexeme_with_value(value_to_validate)   # POPO Update
        finding_location = FindingLocation.from_lexeme(DATE_VALIDATION_NAME, lexeme)   # POPO Update
>>>>>>> 598a3c28
        finding = ValidatorFinding(definition, FindingSeverity.ERROR, finding_message, finding_location)

    return finding<|MERGE_RESOLUTION|>--- conflicted
+++ resolved
@@ -39,13 +39,8 @@
     except ValueError as error:
         logging.debug(f"Failed to parse the date time string '{value_to_validate}' with error: '{error}'")
         finding_message = f"{value_to_validate} is not a valid ISO 8601 date for the {PRIMITIVE_TYPE_DATE} type."
-<<<<<<< HEAD
-        lexeme = definition.get_lexeme_with_value(value_to_validate)    # POPO Update #
-        finding_location = FindingLocation.from_lexeme(DATE_VALIDATION_NAME, lexeme)    # POPO Update #
-=======
         lexeme = definition.get_lexeme_with_value(value_to_validate)   # POPO Update
         finding_location = FindingLocation.from_lexeme(DATE_VALIDATION_NAME, lexeme)   # POPO Update
->>>>>>> 598a3c28
         finding = ValidatorFinding(definition, FindingSeverity.ERROR, finding_message, finding_location)
 
     return finding