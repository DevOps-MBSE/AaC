--- conflicted
+++ resolved
@@ -32,11 +32,6 @@
     """
     if not isinstance(value_to_validate, str):
         finding_message = f"{value_to_validate} is not a valid {PRIMITIVE_TYPE_STRING} value."
-<<<<<<< HEAD
-        lexeme = definition.get_lexeme_with_value(value_to_validate) or definition.lexemes[0]    # POPO Update #
-        finding_location = FindingLocation.from_lexeme(STRING_VALIDATION_NAME, lexeme)    # POPO Update #
-=======
         lexeme = definition.get_lexeme_with_value(value_to_validate) or definition.lexemes[0]   # POPO Update
         finding_location = FindingLocation.from_lexeme(STRING_VALIDATION_NAME, lexeme)   # POPO Update
->>>>>>> 598a3c28
         return ValidatorFinding(definition, FindingSeverity.ERROR, finding_message, finding_location)