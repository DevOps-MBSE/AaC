"""Module for validating primitive integer types."""

import logging

from typing import Any, Optional

from aac.lang.constants import PRIMITIVE_TYPE_INT
from aac.lang.definitions.definition import Definition
from aac.lang.language_context import LanguageContext
from aac.plugins.contributions.contribution_types.primitive_validation_contribution import PrimitiveValidationContribution
from aac.plugins.first_party.primitive_type_check.validators import INT_VALIDATION_NAME
from aac.plugins.validators import FindingLocation
from aac.plugins.validators._validator_finding import FindingSeverity, ValidatorFinding


def get_validator() -> PrimitiveValidationContribution:
    """Return the Primitive Validator for 'int'."""
    return PrimitiveValidationContribution(INT_VALIDATION_NAME, PRIMITIVE_TYPE_INT, validate_integer)


def validate_integer(definition: Definition, value_to_validate: Any, _: LanguageContext) -> Optional[ValidatorFinding]:
    """
    Returns a Validation finding if the type isn't valid, otherwise None.

    This function is intended to be used in the Validation apparatus, and for this result
        to be collated with other findings into a larger ValidatorResult.

    Args:
        definition (Definition): The definition that the value belongs to.
        value_to_validate (Any): The value to test.
        _ (LanguageContext): The current LanguageContext.

    Returns:
        A ValidatorFinding if the value is not an integer, or None.
    """
    is_invalid = False
    try:
        type_casted_int = int(value_to_validate)
        # assert that the conversion didn't alter the contents, like in the case of float -> int.
        is_invalid = str(type_casted_int) != str(value_to_validate)
    except Exception as error:
        is_invalid = True
        logging.debug(f"{PRIMITIVE_TYPE_INT} validation failed for value {value_to_validate} with error:\n{error}")

    finding = None
    if is_invalid:
        finding_message = f"{value_to_validate} is not a valid value for the enum type {PRIMITIVE_TYPE_INT}"
<<<<<<< HEAD
        lexeme = definition.get_lexeme_with_value(value_to_validate)    # POPO Update #
        finding_location = FindingLocation.from_lexeme(INT_VALIDATION_NAME, lexeme)    # POPO Update #
=======
        lexeme = definition.get_lexeme_with_value(value_to_validate)   # POPO Update
        finding_location = FindingLocation.from_lexeme(INT_VALIDATION_NAME, lexeme)   # POPO Update
>>>>>>> 598a3c28
        finding = ValidatorFinding(definition, FindingSeverity.ERROR, finding_message, finding_location)

    return finding<|MERGE_RESOLUTION|>--- conflicted
+++ resolved
@@ -45,13 +45,8 @@
     finding = None
     if is_invalid:
         finding_message = f"{value_to_validate} is not a valid value for the enum type {PRIMITIVE_TYPE_INT}"
-<<<<<<< HEAD
-        lexeme = definition.get_lexeme_with_value(value_to_validate)    # POPO Update #
-        finding_location = FindingLocation.from_lexeme(INT_VALIDATION_NAME, lexeme)    # POPO Update #
-=======
         lexeme = definition.get_lexeme_with_value(value_to_validate)   # POPO Update
         finding_location = FindingLocation.from_lexeme(INT_VALIDATION_NAME, lexeme)   # POPO Update
->>>>>>> 598a3c28
         finding = ValidatorFinding(definition, FindingSeverity.ERROR, finding_message, finding_location)
 
     return finding