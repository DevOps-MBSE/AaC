"""Module for the various number type contributions provided by this plugin."""

from typing import Any, Optional

from aac.lang.constants import PRIMITIVE_TYPE_NUMBER
from aac.lang.definitions.definition import Definition
from aac.lang.language_context import LanguageContext
from aac.plugins.contributions.contribution_types.primitive_validation_contribution import PrimitiveValidationContribution
from aac.plugins.first_party.primitive_type_check.validators import NUMBER_VALIDATION_NAME
from aac.plugins.validators import FindingLocation, ValidatorFinding, FindingSeverity


def get_validator() -> PrimitiveValidationContribution:
    """Return the Primitive Validator for type 'number'."""
    return PrimitiveValidationContribution(NUMBER_VALIDATION_NAME, PRIMITIVE_TYPE_NUMBER, validate_number)


def validate_number(definition: Definition, value_to_validate: Any, _: LanguageContext) -> Optional[ValidatorFinding]:
    """
    Returns a validator finding if the value under test isn't a number.

    Currently this validation is limited to testing if the python object is an int or float since
        validation is constrained to the YAML 1.1 spec as PyYAML has yet to implement the 1.2
        standard.

    Args:
        definition (Definition): The definition of the value to validate.
        value_to_validate (Any): The value to validate.
        _ (LanguageContext): The current LanguageContext.

    Returns:
        A validator finding for the given value.
    """
    finding = None
    if not isinstance(value_to_validate, (int, float)):
        finding_message = f"{value_to_validate} is not a valid value for the number type {PRIMITIVE_TYPE_NUMBER}."
<<<<<<< HEAD
        lexeme = definition.get_lexeme_with_value(value_to_validate)    # POPO Update #
        finding_location = FindingLocation.from_lexeme(NUMBER_VALIDATION_NAME, lexeme)    # POPO Update #
=======
        lexeme = definition.get_lexeme_with_value(value_to_validate)   # POPO Update
        finding_location = FindingLocation.from_lexeme(NUMBER_VALIDATION_NAME, lexeme)   # POPO Update
>>>>>>> 598a3c28
        finding = ValidatorFinding(definition, FindingSeverity.ERROR, finding_message, finding_location)

    return finding<|MERGE_RESOLUTION|>--- conflicted
+++ resolved
@@ -34,13 +34,8 @@
     finding = None
     if not isinstance(value_to_validate, (int, float)):
         finding_message = f"{value_to_validate} is not a valid value for the number type {PRIMITIVE_TYPE_NUMBER}."
-<<<<<<< HEAD
-        lexeme = definition.get_lexeme_with_value(value_to_validate)    # POPO Update #
-        finding_location = FindingLocation.from_lexeme(NUMBER_VALIDATION_NAME, lexeme)    # POPO Update #
-=======
         lexeme = definition.get_lexeme_with_value(value_to_validate)   # POPO Update
         finding_location = FindingLocation.from_lexeme(NUMBER_VALIDATION_NAME, lexeme)   # POPO Update
->>>>>>> 598a3c28
         finding = ValidatorFinding(definition, FindingSeverity.ERROR, finding_message, finding_location)
 
     return finding