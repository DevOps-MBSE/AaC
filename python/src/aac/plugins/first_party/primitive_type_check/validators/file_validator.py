--- conflicted
+++ resolved
@@ -40,11 +40,7 @@
             f"The file path '{value_to_validate}' (evaluated to '{file_path_to_test}') does not exist or is not a file."
         )
         finding_location = FindingLocation.from_lexeme(
-<<<<<<< HEAD
-            FILE_VALIDATION_NAME, definition.get_lexeme_with_value(str(value_to_validate))    # POPO Update #
-=======
             FILE_VALIDATION_NAME, definition.get_lexeme_with_value(str(value_to_validate))   # POPO Update
->>>>>>> 598a3c28
         )
         finding = ValidatorFinding(definition, FindingSeverity.WARNING, finding_message, finding_location)
 
