--- conflicted
+++ resolved
@@ -21,210 +21,5 @@
           when:
             - The aac app is run with the spec-csv command.
           then:
-<<<<<<< HEAD
-            - A message saying spec csv generation was successful is printed to the console.
-            - a csv file is generated.
-=======
             - A message saying spec CSV generation was successful is printed to the console.
-            - A CSV file is generated.
-  definitionValidations:
-    - name: Referenced IDs exist
-    - name: Requirement ID is unique
----
-validation:
-  name: Referenced IDs exist
-  description: Verifies IDs in a requirement reference exist within the context.
-  behavior:
-    - name: Verify that requirement references exist.
-      type: request-response
-      description:
-      input:
-        - name: input
-          type: ValidatorInput
-      output:
-        - name: results
-          type: ValidatorOutput
-      acceptance:
-        - scenario: Successfully Validate a requirement reference id exists.
-          given:
-            - The ValidatorInput content consists of valid AaC definitions.
-            - The ValidatorInput contains some AaC fields that reference requirement IDs.
-          when:
-            - The validator plugin is executed.
-          then:
-            - The ValidatorOutput does not indicate any errors.
-            - The ValidatorOutput does not indicate any warnings.
-            - The ValidatorOutput indicates the definition under test is valid.
-        - scenario: Fail to validate a definition's requirement reference fields.
-          given:
-            - The ValidatorInput content consists of otherwise valid AaC definitions.
-            - The ValidatorInput contains at least one requirement reference id that does not exist.
-          when:
-            - The validator plugin is executed.
-          then:
-            - The ValidatorOutput has errors.
-            - The ValidatorOutput errors indicate that there are invalid requirement id references.
----
-validation:
-  name: Requirement ID is unique
-  description: Verifies IDs in a requirement ID is globally unique within the context.
-  behavior:
-    - name: Verify that requirement IDs are globally unique.
-      type: request-response
-      description:
-      input:
-        - name: input
-          type: ValidatorInput
-      output:
-        - name: results
-          type: ValidatorOutput
-      acceptance:
-        - scenario: Successfully validate a requirement ID's uniqueness.
-          given:
-            - The ValidatorInput content consists of valid AaC definitions.
-            - The ValidatorInput contains some AaC spec definitions where requirement IDs are unique.
-          when:
-            - The validator plugin is executed.
-          then:
-            - The ValidatorOutput does not indicate any errors.
-            - The ValidatorOutput does not indicate any warnings.
-            - The ValidatorOutput indicates the definition under test is valid.
-        - scenario: Fail to validate a requirement id uniqueness.
-          given:
-            - The ValidatorInput content consists of otherwise valid AaC definitions.
-            - The ValidatorInput contains some AaC spec definition where duplicate requirement IDs are present.
-          when:
-            - The validator plugin is executed.
-          then:
-            - The ValidatorOutput has errors.
-            - The ValidatorOutput errors indicate that there are non-unique requirement IDs.
----
-ext:
-  name: addLoggingToBehaviorType
-  type: BehaviorType
-  enumExt:
-    add:
-      - logging
----
-ext:
-  name: addSpecificationToRoot
-  type: root
-  schemaExt:
-    add:
-      - name: spec
-        type: Specification
----
-ext:
-  name: addSpecTraceToModel
-  type: model
-  schemaExt:
-    add:
-      - name: requirements
-        type: RequirementReference
----
-ext:
-  name: addSpecTraceToBehavior
-  type: Behavior
-  schemaExt:
-    add:
-      - name: requirements
-        type: RequirementReference
----
-ext:
-  name: addSpecTraceToSchema
-  type: schema
-  schemaExt:
-    add:
-      - name: requirements
-        type: RequirementReference
----
-schema:
-  name: Specification
-  fields:
-    - name: name
-      type: string
-    - name: description
-      type: string
-    - name: sections
-      type: SpecSection[]
-    - name: requirements
-      type: Requirement[]
-  required:
-    - name
-  validation:
-    - name: Required fields are present
-      arguments:
-        - name
----
-schema:
-  name: SpecSection
-  fields:
-    - name: name
-      type: string
-    - name: description
-      type: string
-    - name: requirements
-      type: Requirement[]
-  required:
-    - name
-  validation:
-    - name: Required fields are present
-      arguments:
-        - name
----
-schema:
-  name: Requirement
-  fields:
-    - name: id
-      type: string
-    - name: shall
-      type: string
-    - name: parent
-      type: RequirementReference
-    - name: child
-      type: RequirementReference
-    - name: attributes
-      type: RequirementAttribute[]
-  required:
-    - id
-    - shall
-  validation:
-    - name: Required fields are present
-      arguments:
-        - id
-        - shall
-    - name: Requirement ID is unique
-      arguments:
-        - id
----
-schema:
-  name: RequirementAttribute
-  fields:
-    - name: name
-      type: string
-    - name: value
-      type: string
-  required:
-    - name
-    - value
-  validation:
-    - name: Required fields are present
-      arguments:
-        - name
-        - value
----
-schema:
-  name: RequirementReference
-  fields:
-    - name: ids
-      type: string[]
-  required:
-    - ids
-  validation:
-    - name: Required fields are present
-      arguments:
-        - ids
-    - name: Referenced IDs exist
-      arguments:
-        - ids
->>>>>>> 1d9699e7
+            - A CSV file is generated.