"""The Architecture-as-Code Language Server."""

import difflib
import logging

from os import linesep
from typing import Optional

from pygls.lsp import (
    CompletionOptions,
    CompletionParams,
    DefinitionParams,
    DidChangeTextDocumentParams,
    DidCloseTextDocumentParams,
    DidOpenTextDocumentParams,
    HoverParams,
    PublishDiagnosticsParams,
    ReferenceParams,
    RenameParams,
    SemanticTokensParams,
    TextDocumentSyncKind,
    methods,
)
from pygls.protocol import LanguageServerProtocol
from pygls.server import LanguageServer
from pygls.uris import to_fs_path

from aac import __version__ as AAC_VERSION
from aac.io.parser import parse
from aac.lang.active_context_lifecycle_manager import get_initialized_language_context
from aac.lang.language_context import LanguageContext
from aac.plugins.first_party.lsp_server.managed_workspace_file import ManagedWorkspaceFile
from aac.plugins.first_party.lsp_server.providers.code_completion_provider import CodeCompletionProvider
from aac.plugins.first_party.lsp_server.providers.find_references_provider import FindReferencesProvider
from aac.plugins.first_party.lsp_server.providers.goto_definition_provider import GotoDefinitionProvider
from aac.plugins.first_party.lsp_server.providers.hover_provider import HoverProvider
from aac.plugins.first_party.lsp_server.providers.lsp_provider import LspProvider
from aac.plugins.first_party.lsp_server.providers.prepare_rename_provider import PrepareRenameProvider
from aac.plugins.first_party.lsp_server.providers.publish_diagnostics_provider import PublishDiagnosticsProvider
from aac.plugins.first_party.lsp_server.providers.rename_provider import RenameProvider
from aac.plugins.first_party.lsp_server.providers.semantic_tokens_provider import SemanticTokensProvider


LANGUAGE_SERVER_NAME = "AaCLanguageServer"
LANGUAGE_SERVER_VERSION = AAC_VERSION


class AacLanguageServer(LanguageServer):
    """Manages the various aspects of the AaC Language Server -- including AaC specific functionality.

    Attributes:
        language_context (LanguageContext): The AaC LanguageContext for the language server.
        providers (dict[str, list[LspProvider]]): The providers for handling non-trivial Language Server features.
        workspace_files (dict[str, ManagedWorkspaceFile]): The files present in the workspace containing definitions.
    """

    language_context: Optional[LanguageContext]
    providers: dict[str, LspProvider]
    workspace_files: dict[str, ManagedWorkspaceFile]

    def __init__(
        self,
        language_context=None,
        providers={},
        workspace_files={},
        loop=None,
        protocol_cls=LanguageServerProtocol,
        max_workers: int = 2,
    ):
<<<<<<< HEAD
        """Create an AaC Language Server."""
        super().__init__("sd", 123, loop, protocol_cls, max_workers)
=======
        """Docstring."""
        super().__init__(LANGUAGE_SERVER_NAME, LANGUAGE_SERVER_VERSION, loop, protocol_cls, max_workers)
>>>>>>> 60fa0286

        self.language_context = language_context
        self.providers = providers
        self.workspace_files = workspace_files

        self.configure_lsp()

    def configure_lsp(self):
        """Configure and setup the LSP server so that it's ready to execute."""
        self.language_context = get_initialized_language_context()
        self.configure_providers()
        self.setup_features()

    def configure_providers(self):
        """Configure and setup the providers that make LSP functionality available for the AaC LSP server."""
        self.providers[methods.COMPLETION] = self.providers.get(methods.COMPLETION, CodeCompletionProvider())
        self.providers[methods.DEFINITION] = self.providers.get(methods.DEFINITION, GotoDefinitionProvider())
        self.providers[methods.REFERENCES] = self.providers.get(methods.REFERENCES, FindReferencesProvider())
        self.providers[methods.HOVER] = self.providers.get(methods.HOVER, HoverProvider())
        self.providers[methods.RENAME] = self.providers.get(methods.RENAME, RenameProvider())
        self.providers[methods.PREPARE_RENAME] = self.providers.get(methods.PREPARE_RENAME, PrepareRenameProvider())
        self.providers[methods.TEXT_DOCUMENT_SEMANTIC_TOKENS_FULL] = self.providers.get(
            methods.TEXT_DOCUMENT_SEMANTIC_TOKENS_FULL, SemanticTokensProvider()
        )
        self.providers[methods.TEXT_DOCUMENT_PUBLISH_DIAGNOSTICS] = self.providers.get(
            methods.TEXT_DOCUMENT_PUBLISH_DIAGNOSTICS, PublishDiagnosticsProvider()
        )

    def setup_features(self) -> None:
        """Configure the server with the supported features."""
        self.sync_kind = TextDocumentSyncKind.FULL

        self.feature(methods.TEXT_DOCUMENT_DID_OPEN)(did_open)
        self.feature(methods.TEXT_DOCUMENT_DID_CLOSE)(did_close)
        self.feature(methods.TEXT_DOCUMENT_DID_CHANGE)(did_change)

        trigger_and_commit_chars = self.providers.get(methods.COMPLETION).get_trigger_characters()
        completion_options = CompletionOptions(trigger_characters=trigger_and_commit_chars)
        self.feature(methods.COMPLETION, completion_options)(handle_completion)
        self.feature(methods.HOVER)(handle_hover)
        self.feature(methods.DEFINITION)(handle_goto_definition)
        self.feature(methods.REFERENCES)(handle_references)
        self.feature(methods.RENAME)(handle_rename)
        self.feature(methods.TEXT_DOCUMENT_PUBLISH_DIAGNOSTICS)(handle_publish_diagnostics)
        self.feature(methods.PREPARE_RENAME)(handle_prepare_rename)

        semantic_tokens_legend = self.providers.get(methods.TEXT_DOCUMENT_SEMANTIC_TOKENS_FULL).get_semantic_tokens_legend()
        self.feature(methods.TEXT_DOCUMENT_SEMANTIC_TOKENS_FULL, semantic_tokens_legend)(handle_semantic_tokens)


async def did_open(ls: AacLanguageServer, params: DidOpenTextDocumentParams):
    """Text document did open notification."""
    logging.info(f"Text document opened by LSP client {params.text_document.uri}.")

    file_uri = params.text_document.uri
    managed_file = ls.workspace_files.get(file_uri)

    if not managed_file:
        managed_file = ManagedWorkspaceFile(file_uri)
        ls.workspace_files[file_uri] = managed_file

    managed_file.is_client_managed = True
    file_path = to_fs_path(file_uri)
    ls.language_context.add_definitions_to_context(parse(file_path))


async def did_close(ls: AacLanguageServer, params: DidCloseTextDocumentParams):
    """Text document did close notification."""
    logging.info(f"Text document closed by LSP client {params.text_document.uri}.")

    file_uri = params.text_document.uri
    managed_file = ls.workspace_files.get(file_uri)
    managed_file.is_client_managed = False


async def did_change(ls: AacLanguageServer, params: DidChangeTextDocumentParams):
    """Text document did change notification."""
    document_path = to_fs_path(params.text_document.uri)
    logging.info(f"Text document altered by LSP client {document_path}.")

    file_content = params.content_changes[0].text
    incoming_definitions_dict = {definition.name: definition for definition in parse(file_content, document_path)}
    new_definitions = []
    altered_definitions = []

    old_definitions = ls.language_context.get_definitions_by_file_uri(document_path)
    old_definitions_to_update_dict = {
        definition.name: definition for definition in old_definitions if definition.name in incoming_definitions_dict
    }
    old_definitions_to_delete = [
        definition for definition in old_definitions if definition.name not in incoming_definitions_dict
    ]

    for incoming_definition_name, incoming_definition in incoming_definitions_dict.items():
        old_definition = old_definitions_to_update_dict.get(incoming_definition_name)

        if old_definition:
            incoming_definition.uid = old_definition.uid
            altered_definitions.append(incoming_definition)

            old_definition_lines = old_definition.to_yaml().split(linesep)
            altered_definition_lines = incoming_definition.to_yaml().split(linesep)
            changes = linesep.join(list(difflib.ndiff(old_definition_lines, altered_definition_lines))).strip()
            logging.info(f"Updating definition: {old_definition.name}.\n Differences:\n{changes}")
        else:
            logging.info(f"Adding definition: {incoming_definition.name}.")
            new_definitions.append(incoming_definition)

    ls.language_context.add_definitions_to_context(new_definitions)
    ls.language_context.update_definitions_in_context(altered_definitions)
    ls.language_context.remove_definitions_from_context(old_definitions_to_delete)


async def handle_completion(ls: AacLanguageServer, params: CompletionParams):
    """Handle the completion request."""
    code_completion_provider = ls.providers.get(methods.COMPLETION)
    completion_results = code_completion_provider.handle_request(ls, params)
    logging.debug(f"Completion results: {completion_results}")
    return completion_results


async def handle_hover(ls: AacLanguageServer, params: HoverParams):
    """Handle the hover request."""
    hover_provider = ls.providers.get(methods.HOVER)
    hover_results = hover_provider.handle_request(ls, params)
    logging.debug(f"Hover results: {hover_results}")
    return hover_results


async def handle_goto_definition(ls: AacLanguageServer, params: DefinitionParams):
    """Handle the goto definition request."""
    goto_definition_provider = ls.providers.get(methods.DEFINITION)
    goto_definition_results = goto_definition_provider.handle_request(ls, params)
    logging.debug(f"Goto Definition results: {goto_definition_results}")
    return goto_definition_results


async def handle_references(ls: AacLanguageServer, params: ReferenceParams):
    """Handle the find references request."""
    find_references_provider = ls.providers.get(methods.REFERENCES)
    find_references_results = find_references_provider.handle_request(ls, params)
    logging.debug(f"Find references results: {find_references_results}")
    return find_references_results


async def handle_rename(ls: AacLanguageServer, params: RenameParams):
    """Handle the rename definition request."""
    rename_provider = ls.providers.get(methods.RENAME)
    rename_results = rename_provider.handle_request(ls, params)
    logging.debug(f"Rename results: {rename_results}")
    return rename_results


async def handle_prepare_rename(ls: AacLanguageServer, params: RenameParams):
    """Handle the prepare rename definition request."""
    prepare_rename_provider = ls.providers.get(methods.PREPARE_RENAME)
    prepare_rename_results = prepare_rename_provider.handle_request(ls, params)
    logging.debug(f"Prepare rename results: {prepare_rename_results}")
    return prepare_rename_results


async def handle_semantic_tokens(ls: AacLanguageServer, params: SemanticTokensParams):
    """Handle the semantic tokens request."""
    semantic_tokens_provider = ls.providers.get(methods.TEXT_DOCUMENT_SEMANTIC_TOKENS_FULL)
    semantic_tokens_results = semantic_tokens_provider.handle_request(ls, params)
    logging.debug(f"Semantic tokens results: {semantic_tokens_results}")
    return semantic_tokens_results


async def handle_publish_diagnostics(ls: AacLanguageServer, params: PublishDiagnosticsParams):
    """Handle the publish diagnostics request."""
    publish_diagnostics_provider = ls.providers.get(methods.TEXT_DOCUMENT_PUBLISH_DIAGNOSTICS)
    diagnostics_results = await publish_diagnostics_provider.handle_request(ls, params)
    ls.publish_diagnostics(params.uri, diagnostics_results)
    logging.debug(f"Publish Diagnostics results: {diagnostics_results}")
    return diagnostics_results<|MERGE_RESOLUTION|>--- conflicted
+++ resolved
@@ -67,13 +67,8 @@
         protocol_cls=LanguageServerProtocol,
         max_workers: int = 2,
     ):
-<<<<<<< HEAD
         """Create an AaC Language Server."""
-        super().__init__("sd", 123, loop, protocol_cls, max_workers)
-=======
-        """Docstring."""
         super().__init__(LANGUAGE_SERVER_NAME, LANGUAGE_SERVER_VERSION, loop, protocol_cls, max_workers)
->>>>>>> 60fa0286
 
         self.language_context = language_context
         self.providers = providers
