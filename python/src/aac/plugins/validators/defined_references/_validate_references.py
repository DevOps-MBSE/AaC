import logging

from aac.lang.definitions.definition import Definition
from aac.lang.definitions.lexeme import Lexeme
from aac.lang.definitions.source_location import SourceLocation
from aac.lang.definitions.structure import get_substructures_by_type
from aac.lang.language_context import LanguageContext
from aac.plugins.validators import ValidatorFindings, ValidatorResult


PLUGIN_NAME = "Validate type references"
VALIDATION_NAME = "Type references exist"


def validate_references(
    definition_under_test: Definition,
    target_schema_definition: Definition,
    language_context: LanguageContext,
    *validation_args,
) -> ValidatorResult:
    """
    Validates that the definition has valid type references to either primitive types or other definitions.

    Args:
        definition_under_test (Definition): The definition that's being validated.
        target_schema_definition (Definition): A definition with applicable validation.
        language_context (LanguageContext): The language context.

    Returns:
        A ValidatorResult containing any applicable error messages.
    """
    findings = ValidatorFindings()

    def validate_dict(dict_to_validate: dict) -> None:
        for reference_to_validate in validation_args:
<<<<<<< HEAD
            field_reference = dict_to_validate.get(reference_to_validate)    # POPO Update #
            if field_reference:
                if language_context.is_primitive_type(field_reference) or language_context.is_definition_type(field_reference):
                    logging.debug(f"Valid type reference. Type '{field_reference}' in content: {dict_to_validate}")    # POPO Update #
                else:
                    undefined_reference_error_message = f"Undefined type '{field_reference}' referenced: {dict_to_validate}"
                    reference_lexeme = definition_under_test.get_lexeme_with_value(field_reference)    # POPO Update #
=======
            field_reference = dict_to_validate.get(reference_to_validate)   # POPO Update
            if field_reference:
                if language_context.is_primitive_type(field_reference) or language_context.is_definition_type(field_reference):
                    logging.debug(f"Valid type reference. Type '{field_reference}' in content: {dict_to_validate}")   # POPO Update
                else:
                    undefined_reference_error_message = f"Undefined type '{field_reference}' referenced: {dict_to_validate}"
                    reference_lexeme = definition_under_test.get_lexeme_with_value(field_reference)   # POPO Update
>>>>>>> 048285c1
                    logging.debug(undefined_reference_error_message)

                    if reference_lexeme:
                        findings.add_error_finding(
<<<<<<< HEAD
                            definition_under_test, undefined_reference_error_message, PLUGIN_NAME, reference_lexeme    # POPO Update #
=======
                            definition_under_test, undefined_reference_error_message, PLUGIN_NAME, reference_lexeme   # POPO Update
>>>>>>> 048285c1
                        )
                    else:
                        logging.debug(f"Value '{field_reference}' doesn't exist in definition. Likely an extension value.")

            else:
<<<<<<< HEAD
                missing_field_in_dictionary = f"Missing field 'type' in validation content dictionary: {dict_to_validate}"    # POPO Update #
                logging.debug(missing_field_in_dictionary)
                name_lexeme = definition_under_test.get_lexeme_with_value(definition_under_test.name)    # POPO Update #

                if not name_lexeme:
                    name_lexeme, *_ = definition_under_test.lexemes    # POPO Update #
                    name_lexeme = name_lexeme or Lexeme(
                        SourceLocation(0, 0, 0, 0), definition_under_test.source.uri, definition_under_test.name    # POPO Update #
                    )
                    logging.error(f"Definition '{definition_under_test.name}' is missing its name lexeme.")    # POPO Update #

                findings.add_error_finding(definition_under_test, missing_field_in_dictionary, PLUGIN_NAME, name_lexeme)    # POPO Update #

    dicts_to_test = get_substructures_by_type(definition_under_test, target_schema_definition, language_context)    # POPO Update #
    list(map(validate_dict, dicts_to_test))

    return ValidatorResult([definition_under_test], findings)    # POPO Update #
=======
                missing_field_in_dictionary = f"Missing field 'type' in validation content dictionary: {dict_to_validate}"   # POPO Update
                logging.debug(missing_field_in_dictionary)
                name_lexeme = definition_under_test.get_lexeme_with_value(definition_under_test.name)   # POPO Update

                if not name_lexeme:
                    name_lexeme, *_ = definition_under_test.lexemes   # POPO Update
                    name_lexeme = name_lexeme or Lexeme(
                        SourceLocation(0, 0, 0, 0), definition_under_test.source.uri, definition_under_test.name   # POPO Update
                    )
                    logging.error(f"Definition '{definition_under_test.name}' is missing its name lexeme.")   # POPO Update

                findings.add_error_finding(definition_under_test, missing_field_in_dictionary, PLUGIN_NAME, name_lexeme)   # POPO Update

    dicts_to_test = get_substructures_by_type(definition_under_test, target_schema_definition, language_context)   # POPO Update
    list(map(validate_dict, dicts_to_test))

    return ValidatorResult([definition_under_test], findings)   # POPO Update
>>>>>>> 048285c1
<|MERGE_RESOLUTION|>--- conflicted
+++ resolved
@@ -33,15 +33,6 @@
 
     def validate_dict(dict_to_validate: dict) -> None:
         for reference_to_validate in validation_args:
-<<<<<<< HEAD
-            field_reference = dict_to_validate.get(reference_to_validate)    # POPO Update #
-            if field_reference:
-                if language_context.is_primitive_type(field_reference) or language_context.is_definition_type(field_reference):
-                    logging.debug(f"Valid type reference. Type '{field_reference}' in content: {dict_to_validate}")    # POPO Update #
-                else:
-                    undefined_reference_error_message = f"Undefined type '{field_reference}' referenced: {dict_to_validate}"
-                    reference_lexeme = definition_under_test.get_lexeme_with_value(field_reference)    # POPO Update #
-=======
             field_reference = dict_to_validate.get(reference_to_validate)   # POPO Update
             if field_reference:
                 if language_context.is_primitive_type(field_reference) or language_context.is_definition_type(field_reference):
@@ -49,40 +40,16 @@
                 else:
                     undefined_reference_error_message = f"Undefined type '{field_reference}' referenced: {dict_to_validate}"
                     reference_lexeme = definition_under_test.get_lexeme_with_value(field_reference)   # POPO Update
->>>>>>> 048285c1
                     logging.debug(undefined_reference_error_message)
 
                     if reference_lexeme:
                         findings.add_error_finding(
-<<<<<<< HEAD
-                            definition_under_test, undefined_reference_error_message, PLUGIN_NAME, reference_lexeme    # POPO Update #
-=======
                             definition_under_test, undefined_reference_error_message, PLUGIN_NAME, reference_lexeme   # POPO Update
->>>>>>> 048285c1
                         )
                     else:
                         logging.debug(f"Value '{field_reference}' doesn't exist in definition. Likely an extension value.")
 
             else:
-<<<<<<< HEAD
-                missing_field_in_dictionary = f"Missing field 'type' in validation content dictionary: {dict_to_validate}"    # POPO Update #
-                logging.debug(missing_field_in_dictionary)
-                name_lexeme = definition_under_test.get_lexeme_with_value(definition_under_test.name)    # POPO Update #
-
-                if not name_lexeme:
-                    name_lexeme, *_ = definition_under_test.lexemes    # POPO Update #
-                    name_lexeme = name_lexeme or Lexeme(
-                        SourceLocation(0, 0, 0, 0), definition_under_test.source.uri, definition_under_test.name    # POPO Update #
-                    )
-                    logging.error(f"Definition '{definition_under_test.name}' is missing its name lexeme.")    # POPO Update #
-
-                findings.add_error_finding(definition_under_test, missing_field_in_dictionary, PLUGIN_NAME, name_lexeme)    # POPO Update #
-
-    dicts_to_test = get_substructures_by_type(definition_under_test, target_schema_definition, language_context)    # POPO Update #
-    list(map(validate_dict, dicts_to_test))
-
-    return ValidatorResult([definition_under_test], findings)    # POPO Update #
-=======
                 missing_field_in_dictionary = f"Missing field 'type' in validation content dictionary: {dict_to_validate}"   # POPO Update
                 logging.debug(missing_field_in_dictionary)
                 name_lexeme = definition_under_test.get_lexeme_with_value(definition_under_test.name)   # POPO Update
@@ -99,5 +66,4 @@
     dicts_to_test = get_substructures_by_type(definition_under_test, target_schema_definition, language_context)   # POPO Update
     list(map(validate_dict, dicts_to_test))
 
-    return ValidatorResult([definition_under_test], findings)   # POPO Update
->>>>>>> 048285c1
+    return ValidatorResult([definition_under_test], findings)   # POPO Update