import logging

from aac.lang.constants import DEFINITION_FIELD_FIELDS, DEFINITION_FIELD_NAME, DEFINITION_FIELD_TYPE, PRIMITIVE_TYPE_REFERENCE  
from aac.lang.definitions.definition import Definition  
from aac.lang.definitions.references import get_reference_target_definitions, is_reference_format_valid 
from aac.lang.definitions.structure import get_substructures_by_type
from aac.lang.language_context import LanguageContext
from aac.plugins.validators import FindingLocation, ValidatorFindings, ValidatorResult


PLUGIN_NAME = "Validate query reference targets"
VALIDATION_NAME = "Reference target valid"


def validate_reference_targets(
    definition_under_test: Definition,  # POPO update
    target_schema_definition: Definition,  # POPO update
    language_context: LanguageContext,
    *validation_args,
) -> ValidatorResult:
    """
    Validates that the content of all specified reference fields is properly formatted.

    Args:
        definition_under_test (Definition): The definition that's being validated.
        target_schema_definition (Definition): A definition with applicable validation.
        language_context (LanguageContext): The language context.
        *validation_args: The names of the required fields.

    Returns:
        A ValidatorResult containing any applicable error messages.
    """
    findings = ValidatorFindings()

    reference_field_names = validation_args
    schema_defined_fields_as_list = target_schema_definition.get_top_level_fields().get(DEFINITION_FIELD_FIELDS) or []  # POPO update
<<<<<<< HEAD
    schema_defined_fields_as_dict = {field.get(DEFINITION_FIELD_NAME): field for field in schema_defined_fields_as_list}    # POPO update
=======
    schema_defined_fields_as_dict = {field.get(DEFINITION_FIELD_NAME): field for field in schema_defined_fields_as_list}  # POPO update
>>>>>>> f6b8d84c

    def validate_dict(dict_to_validate: dict) -> None:
        for reference_field_name in reference_field_names:
            field_value = dict_to_validate.get(reference_field_name)
            field_type = schema_defined_fields_as_dict.get(reference_field_name, {}).get(DEFINITION_FIELD_TYPE)  # POPO update

            # field type must be reference
            if field_type != PRIMITIVE_TYPE_REFERENCE:
                non_reference_field = f"Reference format validation cannot be performed on non-reference field '{reference_field_name}'.  Type is '{field_type}'"
                reference_field_name_lexeme = definition_under_test.get_lexeme_with_value(reference_field_name)  # POPO update
                findings.add_error_finding(
                    definition_under_test, non_reference_field, PLUGIN_NAME, reference_field_name_lexeme  # POPO update
                )
                logging.debug(non_reference_field)

            # field must not be empty
            elif field_value is None:
                missing_reference_field = f"Reference field '{reference_field_name}' value is missing"
                reference_field_name_lexeme = definition_under_test.get_lexeme_with_value(reference_field_name) # POPO update
                findings.add_error_finding(
                    definition_under_test, missing_reference_field, PLUGIN_NAME, reference_field_name_lexeme  # POPO update
                )
                logging.debug(missing_reference_field)

            # field must be contain a parsable reference value
            elif not is_reference_format_valid(field_value):
                invalid_reference_format = f"Reference field '{reference_field_name}' is not properly formatted: {field_value}"
                reference_field_name_lexeme = definition_under_test.get_lexeme_with_value(reference_field_name)  # POPO update
                findings.add_error_finding(
                    definition_under_test, invalid_reference_format, PLUGIN_NAME, reference_field_name_lexeme  # POPO update
                )
                logging.debug(invalid_reference_format)

            # field must reference an existing target
            elif len(get_reference_target_definitions(field_value, language_context)) == 0:
                invalid_reference_target = (
                    f"Reference field '{reference_field_name}' does not have a defined target: {field_value}"
                )
                reference_field_name_lexeme = definition_under_test.get_lexeme_with_value(reference_field_name)  # POPO update
                findings.add_error_finding(
                    definition_under_test,  # POPO update
                    invalid_reference_target,
                    PLUGIN_NAME,
                    *FindingLocation.from_lexeme(PLUGIN_NAME, reference_field_name_lexeme).to_tuple(),
                )
                logging.debug(invalid_reference_target)

    dicts_to_test = get_substructures_by_type(definition_under_test, target_schema_definition, language_context)  # POPO update
    list(map(validate_dict, dicts_to_test)) # POPO update

    return ValidatorResult([definition_under_test], findings)   # POPO update<|MERGE_RESOLUTION|>--- conflicted
+++ resolved
@@ -34,11 +34,7 @@
 
     reference_field_names = validation_args
     schema_defined_fields_as_list = target_schema_definition.get_top_level_fields().get(DEFINITION_FIELD_FIELDS) or []  # POPO update
-<<<<<<< HEAD
     schema_defined_fields_as_dict = {field.get(DEFINITION_FIELD_NAME): field for field in schema_defined_fields_as_list}    # POPO update
-=======
-    schema_defined_fields_as_dict = {field.get(DEFINITION_FIELD_NAME): field for field in schema_defined_fields_as_list}  # POPO update
->>>>>>> f6b8d84c
 
     def validate_dict(dict_to_validate: dict) -> None:
         for reference_field_name in reference_field_names:
