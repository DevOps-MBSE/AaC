--- conflicted
+++ resolved
@@ -6,18 +6,12 @@
 from os import linesep
 from typing import Optional
 
-from aac.io.parser import parse
+from aac.io.parser import parse, ParserError
 from aac.lang.active_context_lifecycle_manager import get_active_context
 from aac.lang.definitions.collections import get_definition_by_name
 from aac.plugins import PluginError
 from aac.plugins.plugin_execution import PluginExecutionResult, plugin_result
 from aac.validate import validated_source, validated_definition
-<<<<<<< HEAD
-=======
-from aac.io.parser import parse
-from aac.io.parser._parser_error import ParserError
-from aac.lang.definitions.collections import get_definition_by_name
->>>>>>> a0950f39
 
 plugin_name = "Validate"
 
@@ -49,27 +43,6 @@
     except ParserError as error:
         raise ParserError(error.source, error.errors) from None
     else:
-<<<<<<< HEAD
-        active_context = get_active_context()
-        target_definition = active_context.get_definition_by_name(definition_name)
-
-        possible_source_message = ""
-        if target_definition:
-            possible_source_message = f"Definition '{definition_name}' can be found in '{target_definition.source.uri}'"
-
-        possible_definitions_in_file = [definition.name for definition in definitions_in_file]
-
-        missing_definition_error_message = linesep.join(
-            [
-                f"'{definition_name}' was not found in the file.",
-                f"Definitions available in '{file_path}' are {possible_definitions_in_file}",
-                possible_source_message,
-            ]
-        )
-
-        logging.error(missing_definition_error_message)
-        raise PluginError(missing_definition_error_message)
-=======
         definition_to_validate = get_definition_by_name(definition_name, definitions_in_file)
         if definition_to_validate:
             with validated_definition(definition_to_validate) as result:
@@ -93,7 +66,6 @@
             )
             logging.error(missing_definition_error_message)
             raise PluginError(missing_definition_error_message)
->>>>>>> a0950f39
 
 
 def _validate_context_and_file(file_path) -> str:
