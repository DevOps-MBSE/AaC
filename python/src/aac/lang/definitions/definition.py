--- conflicted
+++ resolved
@@ -1,16 +1,11 @@
 """An Architecture-as-Code definition augmented with metadata and helpful functions."""
 from __future__ import annotations
+from typing import Optional
+from uuid import UUID, uuid4
 from attr import Factory, attrib, attrs, validators
-from uuid import NAMESPACE_OID, UUID, uuid5
-from typing import Optional
 import copy
 import logging
 import yaml
-<<<<<<< HEAD
-=======
-from uuid import UUID, uuid4
-from attr import Factory, attrib, attrs, validators
->>>>>>> 9df2a2cf
 
 from aac.lang.constants import (
     DEFINITION_FIELD_EXTENSION_ENUM,
