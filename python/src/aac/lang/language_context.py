--- conflicted
+++ resolved
@@ -1,13 +1,10 @@
 """The Language Context manages the highly-contextual AaC DSL."""
 import json
 import logging
-<<<<<<< HEAD
-import os
-=======
->>>>>>> f4cb2793
 from attr import Factory, attrib, attrs, validators
 from collections import OrderedDict
 from copy import deepcopy
+from os import remove
 from os.path import lexists
 from typing import Optional
 from uuid import UUID
@@ -587,9 +584,9 @@
             write_definitions_to_file(definitions_in_file, sanitized_file_uri)
             self.remove_definitions_from_context(definitions_in_file)
             self.add_definitions_to_context(parse(sanitized_file_uri))
-        elif os.path.lexists(sanitized_file_uri):
+        elif lexists(sanitized_file_uri):
             logging.info(f"Deleting {sanitized_file_uri} since there are no definitions for the file in the context.")
-            os.remove(sanitized_file_uri)
+            remove(sanitized_file_uri)
 
     def get_file_in_context_by_uri(self, uri: str) -> Optional[AaCFile]:
         """
