"""The Language Context manages the highly-contextual AaC DSL."""

from typing import Optional
from attr import Factory, attrib, attrs, validators
import copy
import logging

from aac.lang.definitions.definition import Definition
from aac.lang.definitions.arrays import is_array_type, remove_list_type_indicator
from aac.lang.definitions.extensions import apply_extension_to_definition, remove_extension_from_definition
from aac.lang.definitions.search import search_definition
from aac.lang.definition_helpers import (
    get_definitions_by_root_key,
)


@attrs(slots=True, auto_attribs=True)
class LanguageContext:
    """
    A management and utility class for the contextual AaC domain-specific language.

    Because the AaC DSL is self-defining, self-validating, and highly extensible, the DSL
    structure and rules are highly dependent on contextual definition sources such as active
    plugins, 3rd party definitions (libraries), and user-defined definitions.

    Attributes:
        definitions: The list of all definitions currently in the LanguageContext
    """

    def __attrs_post_init__(self):
        """Post init hook for attrs classes."""
        self.definitions_name_dictionary = {definition.name: definition for definition in self.definitions}

    definitions: list[Definition] = attrib(default=Factory(list), validator=validators.instance_of(list))

    # Private attribute - don't reference outside the class.
    definitions_name_dictionary: dict[str, Definition] = attrib(
        init=False, default=Factory(dict), validator=validators.instance_of(dict)
    )

    def add_definition_to_context(self, definition: Definition):
        """
        Add the Definition to the list of definitions in the LanguageContext.

        Args:
            definition: The Definition to add to the context.
        """
        new_definition = copy.deepcopy(definition)

        if new_definition.name not in self.definitions_name_dictionary:
            self.definitions_name_dictionary[new_definition.name] = new_definition
            self.definitions.append(new_definition)
        else:
            logging.debug(
                f"Did not add definition '{new_definition.name}' to the context because one already exists with the same name."
            )

        if definition.is_extension():
            self._apply_extension_to_context(definition)

    def add_definitions_to_context(self, definitions: list[Definition]):
        """
        Add the list of Definitions to the list of definitions in the LanguageContext, any extensions are added last.

        Args:
            definitions: The list of Definitions to add to the context.
        """
        extension_definitions = get_definitions_by_root_key("ext", definitions)

        for definition in definitions:
            if definition not in extension_definitions:
                self.add_definition_to_context(definition)

        for extension_definitions in extension_definitions:
            self.add_definition_to_context(extension_definitions)

    def remove_definition_from_context(self, definition: Definition):
        """
        Remove the Definition from the list of definitions in the LanguageContext.

        Args:
            definition (Definition): The Definition to remove from the context.
        """
        if definition.name in self.definitions_name_dictionary:
            self.definitions_name_dictionary.pop(definition.name)

            if definition.is_extension():
                self._remove_extension_from_context(definition)
            else:
                self.definitions.remove(definition)

        else:
            definitions_in_context = self.get_defined_types()
            logging.error(
                f"Definition not present in context, can't be removed. '{definition.name}' not in '{definitions_in_context}'"
            )

    def remove_definitions_from_context(self, definitions: list[Definition]):
        """
        Remove the list of Definitions from the list of definitions in the LanguageContext, any extensions are removed last.

        Args:
            definitions (list[Definition]): The list of Definitions to remove from the context.
        """
        extension_definitions = get_definitions_by_root_key("ext", definitions)

        for definition in definitions:
            if definition not in extension_definitions:
                self.remove_definition_from_context(definition)

        for extension_definitions in extension_definitions:
            self.remove_definition_from_context(extension_definitions)

    def update_definition_in_context(self, definition: Definition):
        """
        Update the Definition in the list of definitions in the LanguageContext, if it exists.

        Args:
            definition (Definition): The Definition to update in the context.
        """

        if definition.name in self.definitions_name_dictionary:
            old_definition = self.definitions_name_dictionary.get(definition.name)

            if definition.is_extension():
                self._remove_extension_from_context(old_definition)
                self._apply_extension_to_context(definition)
            else:
                self.remove_definition_from_context(old_definition)
                self.add_definition_to_context(definition)
        else:
            definitions_in_context = self.get_defined_types()
            logging.error(
                f"Definition not present in context, can't be updated. '{definition.name}' not in '{definitions_in_context}'"
            )

    def update_definitions_in_context(self, definitions: list[Definition]):
        """
        Update the list of Definitions in the list of definitions in the LanguageContext, any extensions are added last.

        Args:
            definitions (list[Definition]): The list of Definitions to update in the context.
        """
        extension_definitions = get_definitions_by_root_key("ext", definitions)

        for definition in definitions:
            if definition not in extension_definitions:
                self.update_definition_in_context(definition)

        for extension_definitions in extension_definitions:
            self.update_definition_in_context(extension_definitions)

    def get_root_keys(self) -> list[str]:
        """
        Get the list of root keys as defined in the LanguageContext.

        Returns:
            A list of strings, one entry for each root key in the LanguageContext.

            These keys may differ from those provided by the core spec since the LanguageContext applies definitions
            from active plugins and user files, which may extend the set of root keys.
            See :py:func:`aac.spec.get_root_keys()` for the list of root keys provided by the unaltered core AaC DSL.
        """
        return [field.get("name") for field in self.get_root_fields()]

    def get_root_fields(self) -> list[dict]:
        """
        Get the list of root fields as defined in the LanguageContext.

        Returns:
            A list of dictionaries, one dictionary for each root field including name and type.

            These fields may differ from those provided by the core spec since the LanguageContext applies definitions
            from active plugins and user files, which may extend the set of root fields.
        """
        root_definition = self.get_definition_by_name("root")

        if root_definition:
            return search_definition(root_definition, ["schema", "fields"])
        else:
            return []

    def get_primitives_definition(self) -> Optional[Definition]:
        """
        Return the primitive type definition in the LanguageContext.

        Returns:
            The definition that defines the primitive types.
        """
        return self.get_definition_by_name("Primitives")

    def get_primitive_types(self) -> list[str]:
        """
        Get the list of primitive types as defined in the LanguageContext.

        Returns:
            A list of strings, one entry for each primitive type defined in the LanguageContext.

            These types may differ from those provided by the core spec since the LanguageContext applies definitions
            from active plugins and user files, which may extend the set of root keys.
            See :py:func:`aac.spec.get_primitives()` for the list of root keys provided by the unaltered core AaC DSL.
        """
        return search_definition(self.get_primitives_definition(), ["enum", "values"])

    def get_defined_types(self) -> list[str]:
        """
        Return a list of strings containing the names of all the definitions in the LanguageContext.

        Returns:
            A list of strings, one entry for each definition name available in the LanguageContext.
        """
        return list(map(lambda definition: definition.name, self.definitions))

    def is_primitive_type(self, type: str) -> bool:
        """
        Returns a boolean indicating if the type is defined as a primitive type.

        Args:
            type (str): The type string.

        Returns:
            A boolean indicating if the string matches a primitive type defined in the context.
        """
        return remove_list_type_indicator(type) in self.get_primitive_types()

    def is_definition_type(self, type: str) -> bool:
        """
        Returns a boolean indicating if the type is defined by another definition.

        Args:
            type (str): The type string.

        Returns:
            A boolean indicating if the string matches a definition name within in the context.
        """
        return remove_list_type_indicator(type) in self.get_defined_types()

    def get_definition_by_name(self, definition_name: str) -> Optional[Definition]:
        """
        Return the definition corresponding to the argument, or None if not found.

        Args:
            definition_name (str): The definition name to search for.

        Returns:
            The definition corresponding to the name, or None if not found.
        """
        if is_array_type(definition_name):
            definition_name = remove_list_type_indicator(definition_name)

        return self.definitions_name_dictionary.get(definition_name)

    def get_definitions_by_root_key(self, root_key: str) -> list[Definition]:
        """Return a subset of definitions with the given root key.

        Args:
            root_key (str): The root key to filter on.

        Returns:
            A list of definitions with the given root key.
        """

        def does_definition_root_match(definition: Definition) -> bool:
            return root_key == definition.get_root_key()

        return list(filter(does_definition_root_match, self.definitions))

    def get_definitions_by_file_uri(self, file_uri: str) -> list[Definition]:
        """Return a subset of definitions that are sourced from the target file URI.

        Args:
            file_uri (str): The source file URI to filter on.

        Returns:
            A list of definitions belonging to the target file.
        """

        def does_definition_source_uri_match(definition: Definition) -> bool:
            return file_uri == definition.lexemes[0].source

        return list(filter(does_definition_source_uri_match, self.definitions))

    def _apply_extension_to_context(self, extension_definition: Definition) -> None:
        """
        Apply the extension to the definitions it modifies in the LanguageContext.

        Args:
            extension_definition (Definition): The extension definition to apply to the context.
        """
        target_to_extend = extension_definition.get_top_level_fields().get("type")

        if not target_to_extend:
            logging.error(f"Extension failed to define target, field 'type' is missing. {extension_definition.structure}")

        target_definition_to_extend = self.get_definition_by_name(target_to_extend)
        apply_extension_to_definition(extension_definition, target_definition_to_extend)

<<<<<<< HEAD
    def _remove_extension_from_context(self, extension_definition: Definition) -> None:
        """
        Remove the extension from the definition it modifies in the LanguageContext.
=======
        extension_type = ""
        extension_field_name = ""
        if extension_definition.is_enum_extension():
            extension_type = "enum"
            extension_field_name = "values"
        else:
            extension_type = "schema"
            extension_field_name = "fields"

        ext_type = f"{extension_type}Ext"
        target_definition_extension_sub_dict = target_definition_to_extend.get_top_level_fields()
        extension_definition_fields = extension_definition.get_top_level_fields()

        extension_subtype_sub_dict = extension_definition_fields.get(ext_type)
        if target_definition_extension_sub_dict.get(extension_field_name):
            target_definition_extension_sub_dict[extension_field_name] += extension_subtype_sub_dict.get("add")
        else:
            logging.error(f"Attempted to apply an extension to the incorrect target. Extension name '{extension_definition.name}' target definition '{target_to_extend}'")

        _add_extension_required_fields_to_defintion(target_definition_extension_sub_dict, extension_subtype_sub_dict)

>>>>>>> 2200671e

        Args:
            extension_definition (Definition): The extension definition to remove from the context.
        """
        target_to_extend = extension_definition.get_fields().get("type")

        if not target_to_extend:
            logging.error(f"Extension failed to define target, field 'type' is missing. {extension_definition.structure}")

        target_definition_to_extend = self.get_definition_by_name(target_to_extend)
        remove_extension_from_definition(extension_definition, target_definition_to_extend)<|MERGE_RESOLUTION|>--- conflicted
+++ resolved
@@ -295,38 +295,14 @@
         target_definition_to_extend = self.get_definition_by_name(target_to_extend)
         apply_extension_to_definition(extension_definition, target_definition_to_extend)
 
-<<<<<<< HEAD
     def _remove_extension_from_context(self, extension_definition: Definition) -> None:
         """
         Remove the extension from the definition it modifies in the LanguageContext.
-=======
-        extension_type = ""
-        extension_field_name = ""
-        if extension_definition.is_enum_extension():
-            extension_type = "enum"
-            extension_field_name = "values"
-        else:
-            extension_type = "schema"
-            extension_field_name = "fields"
-
-        ext_type = f"{extension_type}Ext"
-        target_definition_extension_sub_dict = target_definition_to_extend.get_top_level_fields()
-        extension_definition_fields = extension_definition.get_top_level_fields()
-
-        extension_subtype_sub_dict = extension_definition_fields.get(ext_type)
-        if target_definition_extension_sub_dict.get(extension_field_name):
-            target_definition_extension_sub_dict[extension_field_name] += extension_subtype_sub_dict.get("add")
-        else:
-            logging.error(f"Attempted to apply an extension to the incorrect target. Extension name '{extension_definition.name}' target definition '{target_to_extend}'")
-
-        _add_extension_required_fields_to_defintion(target_definition_extension_sub_dict, extension_subtype_sub_dict)
-
->>>>>>> 2200671e
 
         Args:
             extension_definition (Definition): The extension definition to remove from the context.
         """
-        target_to_extend = extension_definition.get_fields().get("type")
+        target_to_extend = extension_definition.get_top_level_fields().get("type")
 
         if not target_to_extend:
             logging.error(f"Extension failed to define target, field 'type' is missing. {extension_definition.structure}")
