"""The Language Context manages the highly-contextual AaC DSL."""

import copy
import logging

from collections import OrderedDict
from typing import Optional
from uuid import UUID

from attr import Factory, attrib, attrs, validators

from aac.io.files.aac_file import AaCFile
from aac.io.parser import parse
from aac.lang.constants import (
    DEFINITION_FIELD_NAME,
    DEFINITION_NAME_PRIMITIVES,
    DEFINITION_NAME_ROOT,
    ROOT_KEY_ENUM,
    ROOT_KEY_EXTENSION,
    ROOT_KEY_SCHEMA,
)
from aac.cli.aac_command import AacCommand
from aac.lang.definitions.collections import get_definitions_by_root_key
from aac.lang.definitions.definition import Definition
from aac.lang.definitions.extensions import apply_extension_to_definition, remove_extension_from_definition
from aac.lang.definitions.type import remove_list_type_indicator
from aac.lang.language_error import LanguageError
<<<<<<< HEAD
from aac.plugins import plugin_manager
=======
from aac.plugins.plugin_manager import get_plugins
from aac.plugins.plugin import Plugin
>>>>>>> 7328229d
from aac.plugins.contributions.contribution_types import DefinitionValidationContribution, PrimitiveValidationContribution
from aac.plugins.plugin import Plugin


@attrs(slots=True, auto_attribs=True)
class LanguageContext:
    """
    A management and utility class for the contextual AaC domain-specific language.

    Because the AaC DSL is self-defining, self-validating, and highly extensible, the DSL
    structure and rules are highly dependent on contextual definition sources such as active
    plugins, 3rd party definitions (libraries), and user-defined definitions.

    Attributes:
        definitions: The list of all definitions currently in the LanguageContext
    """

    def __attrs_post_init__(self):
        """Post init hook for attrs classes."""
        self.definitions_dictionary = {definition.uid: definition for definition in self.definitions}

    definitions: list[Definition] = attrib(default=Factory(list), validator=validators.instance_of(list))
    plugins: list[Plugin] = attrib(default=Factory(list), validator=validators.instance_of(list))

    # Private attribute - don't reference outside of this class.
    definitions_dictionary: dict[UUID, Definition] = attrib(
        init=False, default=Factory(dict), validator=validators.instance_of(dict)
    )

    # Definition Methods

    def add_definition_to_context(self, definition: Definition):
        """
        Add the Definition to the list of definitions in the LanguageContext.

        Args:
            definition: The Definition to add to the context.
        """
        new_definition = copy.deepcopy(definition)

        if new_definition.uid not in self.definitions_dictionary:
            new_definition.source.is_loaded_in_context = True
            self.definitions_dictionary[new_definition.uid] = new_definition
            self.definitions.append(new_definition)
        else:
            logging.debug(
                f"Did not add definition '{new_definition.name}' to the context because one already exists with the same name."
            )

        if definition.get_inherits():
            # This import is located here because the inheritance module uses the language context for lookup, causing a circular dependency at initialization
            from aac.lang.definitions.inheritance import apply_inherited_attributes_to_definition

            apply_inherited_attributes_to_definition(new_definition, self)

        if definition.is_extension():
            target_definition_name = definition.get_type()
            target_definition = self.get_definition_by_name(target_definition_name)

            if target_definition:
                definitions_with_target_definition_name = [
                    definition for definition in self.definitions if target_definition.name == definition.name
                ]

                if len(definitions_with_target_definition_name) > 1:
                    raise LanguageError(
                        f"Duplicate target definitions found ({len(definitions_with_target_definition_name)}) with name '{target_definition_name}'."
                    )

                apply_extension_to_definition(new_definition, target_definition)

            else:
                logging.error(f"Failed to find the target defintion '{target_definition_name}' in the context.")

    def add_definitions_to_context(self, definitions: list[Definition]):
        """
        Add the list of Definitions to the list of definitions in the LanguageContext, any extensions are added last.

        Args:
            definitions: The list of Definitions to add to the context.
        """

        def simple_dependency_sort_for_definitions_with_inheritance(definitions: list[Definition]) -> list[Definition]:
            """This is a simple attempt to resolve dependencies between definitions with inheritance. This is a temporary inadequacy."""
            sorted_definitions: dict[str, Definition] = OrderedDict()

            for definition in definitions:
                sorted_definitions[definition.name] = definition

            for definition in definitions:
                inherited_definition_names = definition.get_inherits()
                for inherited_definition_name in inherited_definition_names:
                    if inherited_definition_name in sorted_definitions:
                        sorted_definitions.move_to_end(definition.name)

            return list(sorted_definitions.values())

        extension_definitions = get_definitions_by_root_key(ROOT_KEY_EXTENSION, definitions)
        extension_definition_names = [definition.name for definition in extension_definitions]

        schema_definitions = get_definitions_by_root_key(ROOT_KEY_SCHEMA, definitions)
        child_definitions = [definition for definition in schema_definitions if definition.get_inherits() is not None]
        sorted_child_definitions = simple_dependency_sort_for_definitions_with_inheritance(child_definitions)
        child_definition_names = [definition.name for definition in child_definitions]
        secondary_definitions = child_definition_names + extension_definition_names

        initial_definitions = [definition for definition in definitions if definition.name not in secondary_definitions]

        for definition in initial_definitions:
            self.add_definition_to_context(definition)

        for definition in sorted_child_definitions:
            self.add_definition_to_context(definition)

        for extension_definition in extension_definitions:
            self.add_definition_to_context(extension_definition)

    def add_definitions_from_uri(self, uri: str, names: list[str]):
        """
        Load the definitions from the provided file URI.

        Args:
            uri (str): The file URI from which to load definitions.
            names (list[str]): The list of the names of the definitions that should be loaded into
                the context.
        """
        definitions = [definition for definition in parse(uri) if definition.name in names]
        self.add_definitions_to_context(definitions)

    def remove_definition_from_context(self, definition: Definition):
        """
        Remove the Definition from the list of definitions in the LanguageContext.

        Args:
            definition (Definition): The Definition to remove from the context.
        """
        if definition.uid in self.definitions_dictionary:
            definition.source.is_loaded_in_context = False
            self.definitions_dictionary.pop(definition.uid)
            self.definitions.remove(definition)
        else:
            definitions_in_context = self.get_defined_types()
            logging.error(
                f"Definition not present in context, can't be removed. '{definition.name}' not in '{definitions_in_context}'"
            )

        if definition.is_extension():
            target_definition_name = definition.get_type()
            target_definition = self.get_definition_by_name(target_definition_name)
            if target_definition:
                remove_extension_from_definition(definition, target_definition)
            else:
                logging.error(f"Failed to find the target defintion '{target_definition_name}' in the context.")

    def remove_definitions_from_context(self, definitions: list[Definition]):
        """
        Remove the list of Definitions from the list of definitions in the LanguageContext, any extensions are removed last.

        Args:
            definitions (list[Definition]): The list of Definitions to remove from the context.
        """
        extension_definitions = get_definitions_by_root_key(ROOT_KEY_EXTENSION, definitions)
        extension_definition_names = [definition.name for definition in extension_definitions]
        non_extension_definitions = [
            definition for definition in definitions if definition.name not in extension_definition_names
        ]

        for definition in non_extension_definitions:
            if definition not in extension_definitions:
                self.remove_definition_from_context(definition)

        for extension_definition in extension_definitions:
            self.remove_definition_from_context(extension_definition)

    def update_definition_in_context(self, definition: Definition):
        """
        Update the Definition in the list of definitions in the LanguageContext, if it exists.

        Args:
            definition (Definition): The Definition to update in the context.
        """

        if definition.uid in self.definitions_dictionary:
            old_definition = self.definitions_dictionary.get(definition.uid)

            self.remove_definition_from_context(old_definition)
            self.add_definition_to_context(definition)
        else:
            definitions_in_context = self.get_defined_types()
            logging.error(
                f"Definition not present in context, can't be updated. '{definition.name}' not in '{definitions_in_context}'"
            )

    def update_definitions_in_context(self, definitions: list[Definition]):
        """
        Update the list of Definitions in the list of definitions in the LanguageContext, any extensions are added last.

        Args:
            definitions (list[Definition]): The list of Definitions to update in the context.
        """
        extension_definitions = get_definitions_by_root_key(ROOT_KEY_EXTENSION, definitions)
        extension_definition_names = [definition.name for definition in extension_definitions]
        non_extension_definitions = [
            definition for definition in definitions if definition.name not in extension_definition_names
        ]

        for definition in non_extension_definitions:
            if definition not in extension_definitions:
                self.update_definition_in_context(definition)

        for extension_definition in extension_definitions:
            self.update_definition_in_context(extension_definition)

    # Context-Specific Information Methods

    def get_root_keys(self) -> list[str]:
        """
        Get the list of root keys as defined in the LanguageContext.

        Returns:
            A list of strings, one entry for each root key in the LanguageContext.

            These keys may differ from those provided by the core spec since the LanguageContext applies definitions
            from active plugins and user files, which may extend the set of root keys.
            See :py:func:`aac.spec.get_root_keys()` for the list of root keys provided by the unaltered core AaC DSL.
        """
        return [field.get(DEFINITION_FIELD_NAME) for field in self.get_root_fields()]

    def get_root_fields(self) -> list[dict]:
        """
        Get the list of root fields as defined in the LanguageContext.

        Returns:
            A list of dictionaries, one dictionary for each root field including name and type.

            These fields may differ from those provided by the core spec since the LanguageContext applies definitions
            from active plugins and user files, which may extend the set of root fields.
        """
        return self.get_definition_by_name(DEFINITION_NAME_ROOT).get_fields()

    def get_root_keys_definition(self) -> Definition:
        """
        Return the root keys type definition in the LanguageContext.

        Returns:
            The definition that defines the root key types.

        Raises:
            LanguageError - An error indicating the root key definition is not in the context.
        """
        root_definition = self.get_definition_by_name(DEFINITION_NAME_ROOT)
        if root_definition:
            return root_definition
        else:
            missing_root_definition_error_message = (
                f"The root-key defining definition '{DEFINITION_NAME_ROOT}' is not in the context."
            )
            logging.critical(missing_root_definition_error_message)
            raise LanguageError(missing_root_definition_error_message)

    def get_primitives_definition(self) -> Definition:
        """
        Return the primitive type definition in the LanguageContext.

        Returns:
            The definition that defines the primitive types.

        Raises:
            LanguageError - An error indicating the primitive key definition is not in the context.
        """
        primitives_definition = self.get_definition_by_name(DEFINITION_NAME_PRIMITIVES)
        if primitives_definition:
            return primitives_definition
        else:
            missing_primitives_definition_error_message = (
                f"The AaC DSL primitive types defining definition '{DEFINITION_NAME_PRIMITIVES}' is not in the context."
            )
            logging.critical(missing_primitives_definition_error_message)
            raise LanguageError(missing_primitives_definition_error_message)

    def get_primitive_types(self) -> list[str]:
        """
        Get the list of primitive types as defined in the LanguageContext.

        Returns:
            A list of strings, one entry for each primitive type defined in the LanguageContext.

            These types may differ from those provided by the core spec since the LanguageContext applies definitions
            from active plugins and user files, which may extend the set of root keys.
            See :py:func:`aac.spec.get_primitives()` for the list of root keys provided by the unaltered core AaC DSL.
        """
        return self.get_primitives_definition().get_values()

    def get_defined_types(self) -> list[str]:
        """
        Return a list of strings containing the names of all the definitions in the LanguageContext.

        Returns:
            A list of strings, one entry for each definition name available in the LanguageContext.
        """
        return [definition.name for definition in self.definitions]

    def is_enum_type(self, type: str) -> bool:
        """
        Returns a boolean indicating if the type is defined and if it's defined as an enum.

        This method is helpful for discerning the type of a definition by its name. This is
        functionally equivalent to getting the definition by name from the context and then
        running the `Definition` method `is_enum()`.

        Args:
            type (str): The enum's type string.

        Returns:
            A boolean indicating if the string matches an enum type defined in the context.
        """
        definition = self.get_definition_by_name(type)
        return definition.is_enum() if definition else False

    def is_primitive_type(self, type: str) -> bool:
        """
        Returns a boolean indicating if the type is defined as a primitive type.

        Args:
            type (str): The type string.

        Returns:
            A boolean indicating if the string matches a primitive type defined in the context.
        """
        return remove_list_type_indicator(type) in self.get_primitive_types()

    def is_definition_type(self, type: str) -> bool:
        """
        Returns a boolean indicating if the type is defined by another definition.

        Args:
            type (str): The type string.

        Returns:
            A boolean indicating if the string matches a definition name within in the context.
        """
        return remove_list_type_indicator(type) in self.get_defined_types()

    def get_definition_by_name(self, definition_name: str) -> Optional[Definition]:
        """
        Return the definition corresponding to the argument, or None if not found.

        Args:
            definition_name (str): The definition name to search for.

        Returns:
            The definition corresponding to the name, or None if not found.
        """
        definition_to_return = None
        if definition_name:
            definition_name = remove_list_type_indicator(definition_name)
            definition_to_return = [
                definition for definition in self.definitions_dictionary.values() if definition.name == definition_name
            ]

            if len(definition_to_return) > 0:
                if len(definition_to_return) > 1:
                    logging.info(
                        f"Multiple definitions found with the same name '{definition_name}' found in context. Returning the first one."
                    )
                return definition_to_return[0]
            else:
                logging.info(f"Failed to find the definition named '{definition_name}' in the context.")
        else:
            logging.error(f"No definition name was provided to {self.get_definition_by_name.__name__}")

    def get_definitions_by_root_key(self, root_key: str) -> list[Definition]:
        """Return a subset of definitions with the given root key.

        Args:
            root_key (str): The root key to filter on.

        Returns:
            A list of definitions with the given root key.
        """
        return [definition for definition in self.definitions if root_key == definition.get_root_key()]

<<<<<<< HEAD
    def get_definitions_by_file_uri(self, file_uri: str) -> list[Definition]:
        """
        Return a subset of definitions that are sourced from the target file URI.

        Args:
            file_uri (str): The source file URI to filter on.

        Returns:
            A list of definitions belonging to the target file.
        """
        return [definition for definition in self.definitions if file_uri == definition.source.uri]

=======
>>>>>>> 7328229d
    def get_enum_definition_by_type(self, type: str) -> Optional[Definition]:
        """
        Return the enum definition that defines the specified enumerated type.

        Args:
            type (str): The type string.

        Returns:
            If the specified type is defined by an enum in the LanguageContext, returns the enum
            definition that defines the specified type. If not, returns None.
        """

        def is_type_defined_by_enum(enum: Definition) -> bool:
            return type in (enum.get_values() or [])

        enum_definitions = [enum for enum in self.get_definitions_by_root_key(ROOT_KEY_ENUM) if is_type_defined_by_enum(enum)]
        return enum_definitions[0] if enum_definitions else None

    # Plugin Methods

    def activate_plugin(self, plugin: Plugin):
        """Activate the specified plugin in the language context."""
        self.plugins.append(plugin)
        self.add_definitions_to_context(plugin.get_definitions())

    def activate_plugins(self, plugins: list[Plugin]):
        """Activate the specified plugins in the language context."""
        self.plugins.extend(plugins)
        plugin_definition_lists = [plugin.get_definitions() for plugin in plugins]
        plugin_definitions = [definition for definition_list in plugin_definition_lists for definition in definition_list]
        self.add_definitions_to_context(plugin_definitions)

    def activate_plugin_by_name(self, plugin_name: str):
        """Activate the specified plugin in the language context."""
        plugin, *_ = [plugin for plugin in get_plugins() if plugin.name == plugin_name]
        self.plugins.append(plugin)

    def deactivate_plugin(self, plugin: Plugin):
        """Deactivate the specified plugin in the language context."""
        self.plugins.remove(plugin)
        self.remove_definitions_from_context(plugin.get_definitions())

    def deactivate_plugins(self, plugins: list[Plugin]):
        """Deactivate the specified plugins in the language context."""
        [self.deactivate_plugin(plugin) for plugin in plugins]

    def deactivate_plugin_by_name(self, plugin_name: str):
        """Deactivate the specified plugin in the language context."""
        plugin, *_ = [plugin for plugin in self.get_active_plugins() if plugin.name == plugin_name]
        self.deactivate_plugin(plugin)

<<<<<<< HEAD
    def add_named_plugins(self, names: list[str]):
        """
        Add the plugin from the provided file URI.

        Args:
            names (list[str]): The names of the plugins which should be loaded. If not provided, all
                plugins will be loaded.
        """
        plugins = [plugin for plugin in plugin_manager.get_plugins() if plugin.name in names]
        self.add_plugins(plugins)

    def get_plugins(self) -> list[Plugin]:
=======
    def get_active_plugins(self) -> list[Plugin]:
>>>>>>> 7328229d
        """
        Return the active plugins that contribute to the current language context.

        Returns:
            The collection of active plugins that contribute to the current language context.
        """
        return self.plugins

    def get_inactive_plugins(self) -> list[Plugin]:
        """
        Return the list of inactive plugins. These plugins are installed on the system, but not active in the context.

        Returns:
            The collection of inactive plugins that are installed on the system, but not active in the context.
        """
        active_plugins = set(self.plugins)
        installed_plugins = set(get_plugins())
        return list(installed_plugins.difference(active_plugins))

    def get_plugin_commands(self) -> list[AacCommand]:
        """
        Get a list of all of the AaC commands contributed by active plugins.

        Returns:
            A list of AaC Commands provided by plugins.
        """
        command_lists = [plugin.get_commands() for plugin in self.plugins if plugin.get_commands()]
        return [command for command_list in command_lists for command in command_list]

    def get_plugin_definitions(self) -> list[Definition]:
        """
        Get a list of all the plugin-defined AaC definitions contributed by active plugins.

        Returns:
            A list of definitions from all active plugins.
        """

        def set_files_to_not_user_editable(definition):
            definition.source.is_user_editable = False
            return definition

        definition_lists = [plugin.get_definitions() for plugin in self.plugins if plugin.get_definitions()]
        definitions_list = [definition for definition_list in definition_lists for definition in definition_list]
        return list(map(set_files_to_not_user_editable, definitions_list))

    def get_definition_validations(self) -> list[DefinitionValidationContribution]:
        """
        Get a list of validations and metadata in the context provided by active plugins.

        Returns:
            A list of validator plugins that are currently registered.
        """
        validation_lists = [
            plugin.get_definition_validations() for plugin in self.get_active_plugins() if plugin.get_definition_validations()
        ]
        return [validation for validation_list in validation_lists for validation in validation_list]

    def get_primitive_validations(self) -> list[PrimitiveValidationContribution]:
        """
        Get a list of registered enum/type validations and metadata in the context provided by active plugins.

        Returns:
            A list of validator plugins that are currently registered.
        """
        validation_lists = [
            plugin.get_primitive_validations() for plugin in self.get_active_plugins() if plugin.get_primitive_validations()
        ]
        return [validation for validation_list in validation_lists for validation in validation_list]

    # File Methods

    def get_files_in_context(self) -> list[AaCFile]:
        """
        Return a list of all the files contributing definitions to the context.

        Returns:
            A list of all the files contributing definitions to the context.
        """
        return list({definition.source for definition in self.definitions})

    def get_file_in_context_by_uri(self, uri: str) -> Optional[AaCFile]:
        """
        Return the AaCFile object by uri from the context or None if the file isn't in the context.

        Args:
            uri (str): The string uri to search for.

        Returns:
            An optional AaCFile if it's present in the context, otherwise None.
        """
        for definition in self.definitions:
            if definition.source.uri == uri:
                return definition.source

        return None

    def get_definitions_by_file_uri(self, file_uri: str) -> list[Definition]:
        """Return a subset of definitions that are sourced from the target file URI.

        Args:
            file_uri (str): The source file URI to filter on.

        Returns:
            A list of definitions belonging to the target file.
        """
        return [definition for definition in self.definitions if file_uri == definition.source.uri]<|MERGE_RESOLUTION|>--- conflicted
+++ resolved
@@ -25,14 +25,10 @@
 from aac.lang.definitions.extensions import apply_extension_to_definition, remove_extension_from_definition
 from aac.lang.definitions.type import remove_list_type_indicator
 from aac.lang.language_error import LanguageError
-<<<<<<< HEAD
 from aac.plugins import plugin_manager
-=======
-from aac.plugins.plugin_manager import get_plugins
-from aac.plugins.plugin import Plugin
->>>>>>> 7328229d
 from aac.plugins.contributions.contribution_types import DefinitionValidationContribution, PrimitiveValidationContribution
 from aac.plugins.plugin import Plugin
+from aac.plugins.plugin_manager import get_plugins
 
 
 @attrs(slots=True, auto_attribs=True)
@@ -413,7 +409,6 @@
         """
         return [definition for definition in self.definitions if root_key == definition.get_root_key()]
 
-<<<<<<< HEAD
     def get_definitions_by_file_uri(self, file_uri: str) -> list[Definition]:
         """
         Return a subset of definitions that are sourced from the target file URI.
@@ -426,8 +421,6 @@
         """
         return [definition for definition in self.definitions if file_uri == definition.source.uri]
 
-=======
->>>>>>> 7328229d
     def get_enum_definition_by_type(self, type: str) -> Optional[Definition]:
         """
         Return the enum definition that defines the specified enumerated type.
@@ -447,6 +440,17 @@
         return enum_definitions[0] if enum_definitions else None
 
     # Plugin Methods
+
+    def add_named_plugins(self, names: list[str]):
+        """
+        Add the plugin from the provided file URI.
+
+        Args:
+            names (list[str]): The names of the plugins which should be loaded. If not provided, all
+                plugins will be loaded.
+        """
+        plugins = [plugin for plugin in plugin_manager.get_plugins() if plugin.name in names]
+        self.activate_plugins(plugins)
 
     def activate_plugin(self, plugin: Plugin):
         """Activate the specified plugin in the language context."""
@@ -479,22 +483,7 @@
         plugin, *_ = [plugin for plugin in self.get_active_plugins() if plugin.name == plugin_name]
         self.deactivate_plugin(plugin)
 
-<<<<<<< HEAD
-    def add_named_plugins(self, names: list[str]):
-        """
-        Add the plugin from the provided file URI.
-
-        Args:
-            names (list[str]): The names of the plugins which should be loaded. If not provided, all
-                plugins will be loaded.
-        """
-        plugins = [plugin for plugin in plugin_manager.get_plugins() if plugin.name in names]
-        self.add_plugins(plugins)
-
-    def get_plugins(self) -> list[Plugin]:
-=======
     def get_active_plugins(self) -> list[Plugin]:
->>>>>>> 7328229d
         """
         Return the active plugins that contribute to the current language context.
 
