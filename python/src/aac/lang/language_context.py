"""The Language Context manages the highly-contextual AaC DSL."""

import json
import logging

from collections import OrderedDict
from os.path import lexists
from typing import Optional
from uuid import UUID

from attr import Factory, attrib, attrs, validators

from aac import __version__
from aac.cli.aac_command import AacCommand
from aac.io.files.aac_file import AaCFile
from aac.io.parser import parse
from aac.io.paths import sanitize_filesystem_path
from aac.io.writer import write_file
from aac.lang.constants import (
    DEFINITION_FIELD_NAME,
    DEFINITION_NAME_PRIMITIVES,
    DEFINITION_NAME_ROOT,
    ROOT_KEY_ENUM,
    ROOT_KEY_EXTENSION,
    ROOT_KEY_SCHEMA,
)
from aac.lang.definitions.collections import get_definitions_by_root_key
from aac.lang.definitions.definition import Definition
from aac.lang.definitions.extensions import apply_extension_to_definition, remove_extension_from_definition
from aac.lang.definitions.type import remove_list_type_indicator
from aac.lang.language_error import LanguageError
from aac.persistence.state_file_error import StateFileError
from aac.plugins.contributions.contribution_points import DefinitionValidationContribution, PrimitiveValidationContribution
from aac.plugins.plugin import Plugin
from aac.plugins.plugin_manager import get_plugins


@attrs(slots=True, auto_attribs=True)
class LanguageContext:
    """
    A management and utility class for the contextual AaC domain-specific language.

    Because the AaC DSL is self-defining, self-validating, and highly extensible, the DSL
    structure and rules are highly dependent on contextual definition sources such as active
    plugins, 3rd party definitions (libraries), and user-defined definitions.

    Attributes:
        definitions: The list of all definitions currently in the LanguageContext
    """

    def __attrs_post_init__(self):
        """Post init hook for attrs classes."""
        self.definitions_dictionary = {definition.uid: definition for definition in self.definitions}

    definitions: list[Definition] = attrib(default=Factory(list), validator=validators.instance_of(list))
    plugins: list[Plugin] = attrib(default=Factory(list), validator=validators.instance_of(list))
    is_initialized: bool = attrib(default=False, validator=validators.instance_of(bool))

    # Private attribute - don't reference outside of this class.
    definitions_dictionary: dict[UUID, Definition] = attrib(
        init=False, default=Factory(dict), validator=validators.instance_of(dict)
    )

    # Definition Methods

    def add_definition_to_context(self, definition: Definition):
        """
        Add the Definition to the list of definitions in the LanguageContext.

        Args:
            definition: The Definition to add to the context.
        """
        new_definition = definition.copy()

        if new_definition.uid not in self.definitions_dictionary:
            new_definition.source.is_loaded_in_context = True
            self.definitions_dictionary[new_definition.uid] = new_definition
            self.definitions.append(new_definition)
        else:
            logging.debug(
                f"Did not add definition '{new_definition.name}' to the context because one already exists with the same name."
            )

        if definition.get_inherits():
            # This import is located here because the inheritance module uses the language context for lookup, causing a circular dependency at initialization
            from aac.lang.definitions.inheritance import apply_inherited_attributes_to_definition

            apply_inherited_attributes_to_definition(new_definition, self)

        if definition.is_extension():
            target_definition_name = definition.get_type()
            target_definition = self.get_definition_by_name(target_definition_name)

            if target_definition:
                definitions_with_target_definition_name = [
                    definition for definition in self.definitions if target_definition.name == definition.name
                ]

                if len(definitions_with_target_definition_name) > 1:
                    raise LanguageError(
                        f"Duplicate target definitions found ({len(definitions_with_target_definition_name)}) with name '{target_definition_name}'."
                    )

                apply_extension_to_definition(new_definition, target_definition)

            else:
                logging.error(f"Failed to find the target defintion '{target_definition_name}' in the context.")

    def add_definitions_to_context(self, definitions: list[Definition]):
        """
        Add the list of Definitions to the list of definitions in the LanguageContext, any extensions are added last.

        Args:
            definitions: The list of Definitions to add to the context.
        """

        def simple_dependency_sort_for_definitions_with_inheritance(definitions: list[Definition]) -> list[Definition]:
            """This is a simple attempt to resolve dependencies between definitions with inheritance. This is a temporary inadequacy."""
            sorted_definitions: dict[str, Definition] = OrderedDict()

            for definition in definitions:
                sorted_definitions[definition.name] = definition

            for definition in definitions:
                inherited_definition_names = definition.get_inherits()
                for inherited_definition_name in inherited_definition_names:
                    if inherited_definition_name in sorted_definitions:
                        sorted_definitions.move_to_end(definition.name)

            return list(sorted_definitions.values())

        extension_definitions = get_definitions_by_root_key(ROOT_KEY_EXTENSION, definitions)
        extension_definition_names = [definition.name for definition in extension_definitions]

        schema_definitions = get_definitions_by_root_key(ROOT_KEY_SCHEMA, definitions)
        child_definitions = [definition for definition in schema_definitions if definition.get_inherits() is not None]
        sorted_child_definitions = simple_dependency_sort_for_definitions_with_inheritance(child_definitions)
        child_definition_names = [definition.name for definition in child_definitions]
        secondary_definitions = child_definition_names + extension_definition_names

        initial_definitions = [definition for definition in definitions if definition.name not in secondary_definitions]

        for definition in initial_definitions:
            self.add_definition_to_context(definition)

        for definition in sorted_child_definitions:
            self.add_definition_to_context(definition)

        for extension_definition in extension_definitions:
            self.add_definition_to_context(extension_definition)

    def add_definitions_from_uri(self, uri: str, names: list[str]):
        """
        Load the definitions from the provided file URI.

        Args:
            uri (str): The file URI from which to load definitions.
            names (list[str]): The list of the names of the definitions that should be loaded into
                the context.
        """
        if not lexists(uri):
            logging.warn(f"Skipping {uri} as it could not be found.")
            return

        definitions = [definition for definition in parse(uri) if definition.name in names]
        self.update_definitions_in_context(list(set(self.definitions).intersection(definitions)))
        self.add_definitions_to_context(list(set(definitions).difference(self.definitions)))

    def remove_definition_from_context(self, definition: Definition):
        """
        Remove the Definition from the list of definitions in the LanguageContext.

        Args:
            definition (Definition): The Definition to remove from the context.
        """
        if definition.uid in self.definitions_dictionary:
            definition.source.is_loaded_in_context = False
            self.definitions_dictionary.pop(definition.uid)
            self.definitions.remove(definition)
        else:
            definitions_in_context = self.get_defined_types()
            logging.error(
                f"Definition not present in context, can't be removed. '{definition.name}' not in '{definitions_in_context}'"
            )

        if definition.is_extension():
            target_definition_name = definition.get_type()
            target_definition = self.get_definition_by_name(target_definition_name)
            if target_definition:
                remove_extension_from_definition(definition, target_definition)
            else:
                logging.error(f"Failed to find the target defintion '{target_definition_name}' in the context.")

    def remove_definitions_from_context(self, definitions: list[Definition]):
        """
        Remove the list of Definitions from the list of definitions in the LanguageContext, any extensions are removed last.

        Args:
            definitions (list[Definition]): The list of Definitions to remove from the context.
        """
        extension_definitions = get_definitions_by_root_key(ROOT_KEY_EXTENSION, definitions)
        extension_definition_names = [definition.name for definition in extension_definitions]
        non_extension_definitions = [
            definition for definition in definitions if definition.name not in extension_definition_names
        ]

        for definition in non_extension_definitions:
            if definition not in extension_definitions:
                self.remove_definition_from_context(definition)

        for extension_definition in extension_definitions:
            self.remove_definition_from_context(extension_definition)

    def update_definition_in_context(self, definition: Definition):
        """
        Update the Definition in the list of definitions in the LanguageContext, if it exists.

        Args:
            definition (Definition): The Definition to update in the context.
        """

        if definition.uid in self.definitions_dictionary:
            old_definition = self.definitions_dictionary.get(definition.uid)

            self.remove_definition_from_context(old_definition)
            self.add_definition_to_context(definition)
        else:
            definitions_in_context = self.get_defined_types()
            logging.error(
                f"Definition not present in context, can't be updated. '{definition.name}' not in '{definitions_in_context}'"
            )

    def update_definitions_in_context(self, definitions: list[Definition]):
        """
        Update the list of Definitions in the list of definitions in the LanguageContext, any extensions are added last.

        Args:
            definitions (list[Definition]): The list of Definitions to update in the context.
        """
        extension_definitions = get_definitions_by_root_key(ROOT_KEY_EXTENSION, definitions)
        extension_definition_names = [definition.name for definition in extension_definitions]
        non_extension_definitions = [
            definition for definition in definitions if definition.name not in extension_definition_names
        ]

        for definition in non_extension_definitions:
            if definition not in extension_definitions:
                self.update_definition_in_context(definition)

        for extension_definition in extension_definitions:
            self.update_definition_in_context(extension_definition)

    # Context-Specific Information Methods

    def get_root_keys(self) -> list[str]:
        """
        Get the list of root keys as defined in the LanguageContext.

        Returns:
            A list of strings, one entry for each root key in the LanguageContext.

            These keys may differ from those provided by the core spec since the LanguageContext applies definitions
            from active plugins and user files, which may extend the set of root keys.
            See :py:func:`aac.spec.get_root_keys()` for the list of root keys provided by the unaltered core AaC DSL.
        """
        return [field.get(DEFINITION_FIELD_NAME) for field in self.get_root_fields()]

    def get_root_fields(self) -> list[dict]:
        """
        Get the list of root fields as defined in the LanguageContext.

        Returns:
            A list of dictionaries, one dictionary for each root field including name and type.

            These fields may differ from those provided by the core spec since the LanguageContext applies definitions
            from active plugins and user files, which may extend the set of root fields.
        """
        return self.get_definition_by_name(DEFINITION_NAME_ROOT).get_fields()

    def get_root_keys_definition(self) -> Definition:
        """
        Return the root keys type definition in the LanguageContext.

        Returns:
            The definition that defines the root key types.

        Raises:
            LanguageError - An error indicating the root key definition is not in the context.
        """
        root_definition = self.get_definition_by_name(DEFINITION_NAME_ROOT)
        if root_definition:
            return root_definition
        else:
            missing_root_definition_error_message = (
                f"The root-key defining definition '{DEFINITION_NAME_ROOT}' is not in the context."
            )
            logging.critical(missing_root_definition_error_message)
            raise LanguageError(missing_root_definition_error_message)

    def get_primitives_definition(self) -> Definition:
        """
        Return the primitive type definition in the LanguageContext.

        Returns:
            The definition that defines the primitive types.

        Raises:
            LanguageError - An error indicating the primitive key definition is not in the context.
        """
        primitives_definition = self.get_definition_by_name(DEFINITION_NAME_PRIMITIVES)
        if primitives_definition:
            return primitives_definition
        else:
            missing_primitives_definition_error_message = (
                f"The AaC DSL primitive types defining definition '{DEFINITION_NAME_PRIMITIVES}' is not in the context."
            )
            logging.critical(missing_primitives_definition_error_message)
            raise LanguageError(missing_primitives_definition_error_message)

    def get_primitive_types(self) -> list[str]:
        """
        Get the list of primitive types as defined in the LanguageContext.

        Returns:
            A list of strings, one entry for each primitive type defined in the LanguageContext.

            These types may differ from those provided by the core spec since the LanguageContext applies definitions
            from active plugins and user files, which may extend the set of root keys.
            See :py:func:`aac.spec.get_primitives()` for the list of root keys provided by the unaltered core AaC DSL.
        """
        return self.get_primitives_definition().get_values()

    def get_defined_types(self) -> list[str]:
        """
        Return a list of strings containing the names of all the definitions in the LanguageContext.

        Returns:
            A list of strings, one entry for each definition name available in the LanguageContext.
        """
        return [definition.name for definition in self.definitions]

    def is_enum_type(self, type: str) -> bool:
        """
        Returns a boolean indicating if the type is defined and if it's defined as an enum.

        This method is helpful for discerning the type of a definition by its name. This is
        functionally equivalent to getting the definition by name from the context and then
        running the `Definition` method `is_enum()`.

        Args:
            type (str): The enum's type string.

        Returns:
            A boolean indicating if the string matches an enum type defined in the context.
        """
        definition = self.get_definition_by_name(type)
        return definition.is_enum() if definition else False

    def is_primitive_type(self, type: str) -> bool:
        """
        Returns a boolean indicating if the type is defined as a primitive type.

        Args:
            type (str): The type string.

        Returns:
            A boolean indicating if the string matches a primitive type defined in the context.
        """
        return remove_list_type_indicator(type) in self.get_primitive_types()

    def is_definition_type(self, type: str) -> bool:
        """
        Returns a boolean indicating if the type is defined by another definition.

        Args:
            type (str): The type string.

        Returns:
            A boolean indicating if the string matches a definition name within in the context.
        """
        return remove_list_type_indicator(type) in self.get_defined_types()

    def get_definition_by_name(self, definition_name: str) -> Optional[Definition]:
        """
        Return the definition corresponding to the argument, or None if not found.

        Args:
            definition_name (str): The definition name to search for.

        Returns:
            The definition corresponding to the name, or None if not found.
        """
        definition_to_return = None
        if definition_name:
            definition_name = remove_list_type_indicator(definition_name)
            definition_to_return = [
                definition for definition in tuple(self.definitions_dictionary.values()) if definition.name == definition_name
            ]

            if len(definition_to_return) > 0:
                if len(definition_to_return) > 1:
                    logging.info(
                        f"Multiple definitions found with the same name '{definition_name}' found in context. Returning the first one."
                    )
                return definition_to_return[0]
            else:
                logging.info(f"Failed to find the definition named '{definition_name}' in the context.")
        else:
            logging.error(f"No definition name was provided to {self.get_definition_by_name.__name__}")

    def get_definitions_by_root_key(self, root_key: str) -> list[Definition]:
        """Return a subset of definitions with the given root key.

        Args:
            root_key (str): The root key to filter on.

        Returns:
            A list of definitions with the given root key.
        """
        return [definition for definition in self.definitions if root_key == definition.get_root_key()]

    def get_enum_definition_by_type(self, type: str) -> Optional[Definition]:
        """
        Return the enum definition that defines the specified enumerated type.

        Args:
            type (str): The type string.

        Returns:
            If the specified type is defined by an enum in the LanguageContext, returns the enum
            definition that defines the specified type. If not, returns None.
        """

        def is_type_defined_by_enum(enum: Definition) -> bool:
            return type in (enum.get_values() or [])

        enum_definitions = [enum for enum in self.get_definitions_by_root_key(ROOT_KEY_ENUM) if is_type_defined_by_enum(enum)]
        return enum_definitions[0] if enum_definitions else None

    # Plugin Methods

    def activate_plugin(self, plugin: Plugin):
        """Activate the specified plugin in the language context."""
        self.plugins.append(plugin)
        self.add_definitions_to_context(plugin.get_definitions())

    def activate_plugins(self, plugins: list[Plugin]):
        """Activate the specified plugins in the language context."""
        self.plugins.extend(plugins)
        plugin_definition_lists = [plugin.get_definitions() for plugin in plugins]
        plugin_definitions = [definition for definition_list in plugin_definition_lists for definition in definition_list]
        self.add_definitions_to_context(plugin_definitions)

    def activate_plugin_by_name(self, plugin_name: str):
        """Activate the specified plugin in the language context."""
        plugins = [plugin for plugin in get_plugins() if plugin.name == plugin_name]
<<<<<<< HEAD
        if len(plugins) != 1:
            raise LanguageError(f"Plugin {plugin_name} not found")

        self.activate_plugin(plugins[0])
=======
        if plugins:
            self.plugins.append(plugins[0])
        else:
            logging.error(f"No plugin to activate with the plugin name, '{plugin_name}'")
>>>>>>> 467853ba

    def deactivate_plugin(self, plugin: Plugin):
        """Deactivate the specified plugin in the language context."""
        self.plugins.remove(plugin)
        self.remove_definitions_from_context(plugin.get_definitions())

    def deactivate_plugins(self, plugins: list[Plugin]):
        """Deactivate the specified plugins in the language context."""
        [self.deactivate_plugin(plugin) for plugin in plugins]

    def deactivate_plugin_by_name(self, plugin_name: str):
        """Deactivate the specified plugin in the language context."""
<<<<<<< HEAD
        plugins = [plugin for plugin in get_plugins() if plugin.name == plugin_name]
        if len(plugins) != 1:
            raise LanguageError(f"Plugin {plugin_name} not found")

        self.deactivate_plugin(plugins[0])
=======
        plugins = [plugin for plugin in self.get_active_plugins() if plugin.name == plugin_name]
        if plugins:
            self.deactivate_plugin(plugins[0])
        else:
            logging.error(f"No plugin to deactivate with the plugin name, '{plugin_name}'")
>>>>>>> 467853ba

    def get_active_plugins(self) -> list[Plugin]:
        """
        Return the active plugins that contribute to the current language context.

        Returns:
            The collection of active plugins that contribute to the current language context.
        """
        return self.plugins

    def get_inactive_plugins(self) -> list[Plugin]:
        """
        Return the list of inactive plugins. These plugins are installed on the system, but not active in the context.

        Returns:
            The collection of inactive plugins that are installed on the system, but not active in the context.
        """
        active_plugins = set(self.get_active_plugins())
        installed_plugins = set(get_plugins())
        return list(installed_plugins.difference(active_plugins))

    def get_plugin_commands(self) -> list[AacCommand]:
        """
        Get a list of all of the AaC commands contributed by active plugins.

        Returns:
            A list of AaC Commands provided by plugins.
        """
        command_lists = [plugin.get_commands() for plugin in self.plugins if plugin.get_commands()]
        return [command for command_list in command_lists for command in command_list]

    def get_plugin_definitions(self) -> list[Definition]:
        """
        Get a list of all the plugin-defined AaC definitions contributed by active plugins.

        Returns:
            A list of definitions from all active plugins.
        """

        def set_files_to_not_user_editable(definition):
            definition.source.is_user_editable = False
            return definition

        definition_lists = [plugin.get_definitions() for plugin in self.plugins if plugin.get_definitions()]
        definitions_list = [definition for definition_list in definition_lists for definition in definition_list]
        return list(map(set_files_to_not_user_editable, definitions_list))

    def get_definition_validations(self) -> list[DefinitionValidationContribution]:
        """
        Get a list of validations and metadata in the context provided by active plugins.

        Returns:
            A list of validator plugins that are currently registered.
        """
        validation_lists = [
            plugin.get_definition_validations() for plugin in self.get_active_plugins() if plugin.get_definition_validations()
        ]
        return [validation for validation_list in validation_lists for validation in validation_list]

    def get_primitive_validations(self) -> list[PrimitiveValidationContribution]:
        """
        Get a list of registered enum/type validations and metadata in the context provided by active plugins.

        Returns:
            A list of validator plugins that are currently registered.
        """
        validation_lists = [
            plugin.get_primitive_validations() for plugin in self.get_active_plugins() if plugin.get_primitive_validations()
        ]
        return [validation for validation_list in validation_lists for validation in validation_list]

    # File Methods

    def get_files_in_context(self) -> list[AaCFile]:
        """
        Return a list of all the files contributing definitions to the context.

        Returns:
            A list of all the files contributing definitions to the context.
        """
        return list({definition.source for definition in self.definitions})

    def get_file_in_context_by_uri(self, uri: str) -> Optional[AaCFile]:
        """
        Return the AaCFile object by uri from the context or None if the file isn't in the context.

        Args:
            uri (str): The string uri to search for.

        Returns:
            An optional AaCFile if it's present in the context, otherwise None.
        """
        for definition in self.definitions:
            if definition.source.uri == uri:
                return definition.source

        return None

    def get_definitions_by_file_uri(self, file_uri: str) -> list[Definition]:
        """
        Return a subset of definitions that are sourced from the target file URI.

        Args:
            file_uri (str): The source file URI to filter on.

        Returns:
            A list of definitions belonging to the target file.
        """
        return [definition for definition in self.definitions if file_uri == definition.source.uri]

    def import_from_file(self, file_uri: str) -> None:
        """
        Load the language context from filename.

        Args:
            file_uri (str): The name of the file from which to load the language context.
        """

        def decode_state_file():
            with open(file_uri) as state_file:
                object = json.loads(state_file.read()) or {}
                return (
                    object.get("aac_version"),
                    object.get("files"),
                    object.get("definitions"),
                    object.get("plugins"),
                )

        if lexists(file_uri):
            version, files, definitions, plugins = decode_state_file()

            if version != __version__:
                raise StateFileError(
                    f"Version mismatch: State file written using version {version}; current AaC version {__version__}"
                )

            for file in files:
                self.add_definitions_from_uri(sanitize_filesystem_path(file), definitions)

            for plugin in plugins:
                self.activate_plugin_by_name(plugin)

            self.is_initialized = True

    def export_to_file(self, file_uri: str) -> None:
        """
        Write the language context to disk.

        Args:
            file_uri (str): The name of the file in which to store the language context.
        """
        data = dict(
            aac_version=__version__,
            files=[file.uri for file in self.get_files_in_context()],
            definitions=self.get_defined_types(),
            plugins=[plugin.name for plugin in self.get_active_plugins()],
        )
        write_file(file_uri, json.dumps(data, indent=2), True)<|MERGE_RESOLUTION|>--- conflicted
+++ resolved
@@ -454,17 +454,10 @@
     def activate_plugin_by_name(self, plugin_name: str):
         """Activate the specified plugin in the language context."""
         plugins = [plugin for plugin in get_plugins() if plugin.name == plugin_name]
-<<<<<<< HEAD
-        if len(plugins) != 1:
-            raise LanguageError(f"Plugin {plugin_name} not found")
+        if len(plugins) < 1:
+            logging.error(f"No plugin to activate with the plugin name, '{plugin_name}'")
 
         self.activate_plugin(plugins[0])
-=======
-        if plugins:
-            self.plugins.append(plugins[0])
-        else:
-            logging.error(f"No plugin to activate with the plugin name, '{plugin_name}'")
->>>>>>> 467853ba
 
     def deactivate_plugin(self, plugin: Plugin):
         """Deactivate the specified plugin in the language context."""
@@ -477,19 +470,11 @@
 
     def deactivate_plugin_by_name(self, plugin_name: str):
         """Deactivate the specified plugin in the language context."""
-<<<<<<< HEAD
         plugins = [plugin for plugin in get_plugins() if plugin.name == plugin_name]
-        if len(plugins) != 1:
-            raise LanguageError(f"Plugin {plugin_name} not found")
+        if len(plugins) < 1:
+            logging.error(f"No plugin to deactivate with the plugin name, '{plugin_name}'")
 
         self.deactivate_plugin(plugins[0])
-=======
-        plugins = [plugin for plugin in self.get_active_plugins() if plugin.name == plugin_name]
-        if plugins:
-            self.deactivate_plugin(plugins[0])
-        else:
-            logging.error(f"No plugin to deactivate with the plugin name, '{plugin_name}'")
->>>>>>> 467853ba
 
     def get_active_plugins(self) -> list[Plugin]:
         """
