--- conflicted
+++ resolved
@@ -1,10 +1,7 @@
 """The Language Context manages the highly-contextual AaC DSL."""
-<<<<<<< HEAD
 
 import copy
 import json
-=======
->>>>>>> 4a1cf95a
 import logging
 
 from collections import OrderedDict
