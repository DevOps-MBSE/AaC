--- conflicted
+++ resolved
@@ -26,11 +26,7 @@
     global AAC_CORE_SPEC_DEFINITIONS
     if not len(AAC_CORE_SPEC_DEFINITIONS) > 0:
         core_spec_as_yaml = get_aac_spec_as_yaml()
-<<<<<<< HEAD
-        AAC_CORE_SPEC_DEFINITIONS = parse(core_spec_as_yaml, "spec.yaml")
-=======
         AAC_CORE_SPEC_DEFINITIONS = parse(core_spec_as_yaml, CORE_SPEC_FILE_NAME)
->>>>>>> 2b09c08d
 
     return AAC_CORE_SPEC_DEFINITIONS
 
