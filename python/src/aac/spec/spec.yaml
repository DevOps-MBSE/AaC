schema:
  name: root
  description: |
    root is a special case representing the root of the architecture model and
    not explicitly included in a model file
  fields:
    - name: import
      type: Import
      description: |
        A definition that represents the list of imported files containing
        externally-defined definitions that are referenced in the current file.
    - name: enum
      type: Enum
      description: |
        A definition that represents an enumerated type of value.

        An example of when to use an 'enum' is when you want to provide several
        different options for a single value.
    - name: schema
      type: Schema
      description: |
        A definition that defines the schema/structure of definitions.

        A 'schema' definition can alternatively be thought as a defining the
        data structure of a definition.
    - name: model
      type: Model
      description: |
        A definition that represents a system and/or component model.

        An example of when to use a 'model' is when you want to define the
        behavior for some component of the system.
    - name: usecase
      type: Usecase
      description: |
        A definition that represents a usecase for the system.

        An example of when to use a 'usecase' is when you want to define how the
        system might be used in a particular instance.
    - name: ext
      type: Extension
      description: |
        A meta definition used for adding information to another definition.

        An example of when to use an 'ext' is when you wish to add extra
        information to a model that isn't included in the core specification or
        the specification of any plugins you may have installed.

        You can extend any 'enum' and 'schema' definition.
    - name: commandGroup
      type: CommandGroup
      description: |
        A reference to a command group under which one, or more, plugins can
        nest related commands.

        CommandGroups are referenced by name.
    - name: plugin
      type: Plugin
      description: |
        A reference to a plugin. Plugins can provide any extra functionality
        desired on top of AaC-modeled systems from document generation to code
        generation and everything in between.

        Plugins are referenced by name.
    - name: validation
      type: Validation
      description: |
        A reference to a validation plugin. Validation plugins provide
        verification and validation for the definition to which they are
        attached and any uses of that definition, depending on the validation
        plugins referenced by it.

        Validators are referenced by name.
    - name: spec
      type: Specification
      description: |
        A requirement specification definition to capture desired behavior or attributes of the system being modeled.

        Within many contexts requirements remain the central element of any Model-Based System Engineering solution.
        AaC supports the definition, derivation, and trace of requirements throughout the model using the spec type and
        associated reference capabilities.
---
schema:
<<<<<<< HEAD
  name: Enum
=======
  name: Import
  fields:
    - name: files
      type: file[]
  validation:
    - name: Required fields are present
      arguments:
        - files
---
schema:
  name: enum
>>>>>>> 6c7a9249
  fields:
    - name: name
      type: string
      description: |
        The name of the enumeration.
    - name: values
      type: string[]
      description: |
        A list of strings that encompass the enumeration's possible values.
  validation:
    - name: Required fields are present
      arguments:
        - name
        - values
---
schema:
  name: Extension
  fields:
    - name: name
      type: string
      description: |
        The name of the extension.
    - name: type
      type: reference
      description: |
        The name of the 'schema' or 'enum' definition that this definition is
        extending.
    - name: enumExt
      type: EnumExtension
      description: |
        If extending an 'enum' definition, this represents a list of the items
        to add to the 'enum's 'values' property.

        Note: Only one of 'enumExt' and 'schemaExt' are valid per extension.

        See also, 'EnumExtension'
    - name: schemaExt
      type: SchemaExtension
      description: |
        If extending an 'schema' definition, this represents a list of the items
        to add to the 'schema's 'fields' property.

        Note: Only one of 'enumExt' and 'schemaExt' are valid per extension.

        See also, 'SchemaExtension'
  validation:
    - name: Mutually exclusive fields
      arguments:
        - schemaExt
        - enumExt
    - name: Required fields are present
      arguments:
        - name
        - type
---
schema:
  name: EnumExtension
  fields:
    - name: add
      type: string[]
      description: |
        The list of values to add to an 'enum' extension.
  validation:
    - name: Required fields are present
      arguments:
        - add
---
schema:
  name: SchemaExtension
  fields:
    - name: add
      type: Field[]
      description: |
        The list of fields to add to a 'schema' extension.
    - name: required
      type: string[]
      description: |
        The list of names of all the additional fields that are required for the
        extended definition.
  validation:
    - name: Required fields are present
      arguments:
        - add
---
schema:
  name: Validation
  fields:
    - name: name
      type: string
      description: |
        The name of the validation rule and plugin.
    - name: description
      type: string
      description: |
        A high-level description of the validation plugin.
    - name: behavior
      type: Behavior[]
      description: |
        A list of behaviors that the validation plugin will perform.
  validation:
    - name: Validation definition has an implementation
    - name: Required fields are present
      arguments:
        - name
        - description
        - behavior
---
schema:
  name: ValidationReference
  fields:
    - name: name
      type: reference
      description: The name of the validation definition.
    - name: arguments
      type: string[]
      description: A list of arguments to pass to the validator.
---
schema:
  name: ValidatorInput
  fields:
    - name: name
      type: string
      description: |
        The name of the input to the validation rule and plugin.
---
schema:
  name: ValidatorOutput
  fields:
    - name: name
      type: string
      description: |
        The name of the output from the validation rule and plugin.
---
schema:
  name: Scenario
  fields:
    - name: scenario
      type: string
      description: |
        The name of the scenario.
    - name: tags
      type: string[]
      description: |
        Tags associated with the scenario. These could be used to group similar
        scenarios into categories like "front-end", "back-end", etc.
    - name: given
      type: string[]
      description: |
        A list of preconditions that must be true in order for the scenario to
        perform the expected action or provide the expected result.
    - name: when
      type: string[]
      description: |
        A list of triggers that indicate some reason for the system to act in a
        certain way or provide some result.
    - name: then
      type: string[]
      description: |
        A list of post conditions that will be true once the system has completed
        its action based on the triggers.
  validation:
    - name: Required fields are present
      arguments:
        - scenario
        - when
        - then
---
enum:
  name: BehaviorType
  values:
    - PUB_SUB
    - REQUEST_RESPONSE
    - STARTUP
    - TIMER
    - LOGGING
---
enum:
  name: Primitives
  values:
    - string
    - int
    - number
    - bool
    - date
    - file
    - directory
    - reference
---
schema:
  name: Field
  fields:
    - name: name
      type: string
      description: |
        The name of the field.

        Used to refer to the field, in certain cases.
    - name: type
      type: string
      description: |
        The type of the field.

        Used to constrain the field's values to make it simpler to reason about. Must
        reference an existing definition by name.
    - name: description
      type: string
      description: |
        A description for the field to let users know what it's for and any
        other useful information.
  validation:
    - name: Required fields are present
      arguments:
        - name
        - type
    - name: Type references exist
      arguments:
        - type
---
schema:
  name: Schema
  fields:
    - name: name
      type: string
      description: |
        The name of the schema definition.
    - name: inherits
      type: reference[]
      description: |
        A list of Schema definition names that this definition inherits from.
    - name: fields
      type: Field[]
      description: |
        A list of fields that make up the definition.
    - name: validation
      type: ValidationReference[]
      description: |
        References and additional arguments for validations to apply to the definition.
    - name: requirements
      type: RequirementReference
      description: |
        A list of requirements that define the characteristics to be satisfied by the schema.
  validation:
    - name: Root key is defined
    - name: Required fields are present
      arguments:
        - name
        - fields
    - name: Unique definition names
---
schema:
  name: Behavior
  fields:
    - name: name
      type: string
      description: |
        The name of the behavior.
    - name: type
      type: BehaviorType
      description: |
        The type of behavior.
    - name: description
      type: string
      description: |
        An explanatory description of the behavior, including what the behavior
        is, why it exists, etc.
    - name: tags
      type: string[]
      description: |
        Tags associated with the behavior. These could be used to group similar
        behaviors into categories like "timing", "network", etc.
    - name: input
      type: Field[]
      description: |
        The list of all the fields that are inputs to the component when the
        behavior is performed.
    - name: output
      type: Field[]
      description: |
        The list of all the fields that are outputs to the component when the
        behavior is performed.
    - name: acceptance
      type: Scenario[]
      description: |
        A list of scenarios that define the acceptance criteria to signify that
        the system is behaving as expected.
    - name: requirements
      type: RequirementReference
      description: |
        A list of allocated requirements defining the expected behavior to be provided.
  validation:
    - name: Required fields are present
      arguments:
        - name
        - type
---
schema:
  name: Model
  fields:
    - name: name
      type: string
      description: |
        The name of the model.
    - name: description
      type: string
      description: |
        An explanatory description for the model including what the
        component/system is modeling and any other relevant information.
    - name: components
      type: Field[]
      description: |
        A list of models that are components of the system.
    - name: behavior
      type: Behavior[]
      description: |
        A list of behaviors that the system being modeled will perform.
    - name: state
      type: Field[]
      description: |
        A list of data items representing internal state of the modeled entity.
        State is visible within the model but is not visible to other models.
        State may be visible between multiple instances of the modeled entity to
        support horizontal scaling.
    - name: requirements
      type: RequirementReference
      description: |
        A reference to requirements relevant to the modeled item.
  validation:
    - name: Subcomponents are models
    - name: Required fields are present
      arguments:
        - name
---
schema:
  name: Usecase
  fields:
    - name: name
      type: string
      description: |
        The name of the use case.
    - name: description
      type: string
      description: |
        An explanatory description of the use case to include what purpose the
        use case serves, design ideas when fulfilling the use case, etc.
    - name: participants
      type: Field[]
      description: |
        A list of participants in the use case.

        Generally, these would be users, other systems, etc. that are
        interacting with the system during the course of the use case.
    - name: steps
      type: Step[]
      description: |
        A list of steps taken in the use case.

        See 'Step'
  validation:
    - name: Required fields are present
      arguments:
        - name
        - participants
        - steps
---
schema:
  name: Step
  fields:
    - name: step
      type: string
      description: |
        The name of the step.
    - name: source
      type: string
      description: |
        The source for the step. This should be the name of a participant - i.e.
        a modeled system component.
    - name: target
      type: string
      description: |
        The target for the step. This should be the name of a participant - i.e.
        a modeled system component.
    - name: action
      type: string
      description: |
        A behavior reference on the target or a subordinate use case definition.
    - name: if
      type: Branch
      description: |
        Used to create an "alt" in a sequence diagram.
    - name: else
      type: Branch
      description: |
        Used to create the "lower cell" in an "alt" in a sequence diagram.
    - name: loop
      type: Branch
      description: |
        Used to create a loop in a sequence diagram.
---
schema:
  name: Branch
  fields:
    - name: condition
      type: string
      description: |
        A condition to test whether a sequence of steps should be performed.
    - name: steps
      type: Step[]
      description: |
        A list of steps to perform if the condition for the branch is "true".
  validation:
    - name: Required fields are present
      arguments:
        - condition
        - steps
---
schema:
  name: CommandGroup
  fields:
    - name: name
      type: string
      description: The name of the command group.
    - name: display
      type: string
      description: |
        The display name of the command group for use in user interfaces. If not
        provided, 'name' will be used.
    - name: helpText
      type: string
      description: |
        The text that will be displayed as help text when displaying command
        group usage.
  validation:
    - name: Required fields are present
      arguments:
        - name
        - helpText
---
schema:
  name: PluginCommand
  fields:
    - name: name
      type: string
      description: The name of the command.
    - name: display
      type: string
      description: |
        The display name of the command for use in user interfaces. If not
        provided, 'name' will be used.
    - name: group
      type: reference
      description: The command group under which to place this command.
    - name: helpText
      type: string
      description: |
        A description that will be displayed as help text when displaying
        command usage.
    - name: input
      type: Field[]
      description: |
        The list of all the fields that are inputs to the component when the
        command is executed.
    - name: output
      type: Field[]
      description: |
        The list of all the fields that are outputs from the component when the
        command is executed.
    - name: acceptance
      type: Scenario[]
      description: |
        A list of scenarios that define the acceptance criteria to signify that
        the command is behaving as expected.
  validation:
    - name: Required fields are present
      arguments:
        - name
        - helpText
        - acceptance
---
schema:
  name: Plugin
  fields:
    - name: name
      type: string
    - name: description
      type: string
    - name: commands
      type: PluginCommand[]
    - name: definitionSources
      type: file[]
    - name: definitionValidations
      type: ValidationReference[]
    - name: primitiveValidations
      type: ValidationReference[]
  validation:
    - name: Required fields are present
      arguments:
        - name
        - description
---
commandGroup:
  name: Generation
  display: gen
  helpText: Commands used for generating artifacts.
---
commandGroup:
  name: Management
  display: mgmt
  helpText: Commands that enable management of AaC data.
---
commandGroup:
  name: Internal
  display: internal
  helpText: Internal commands not intended for use by end-users or non-AaC developers.
---
commandGroup:
  name: Backend
  display: backend
  helpText: Commands that enable a client/server style workflow.
---
commandGroup:
  name: Query
  display: show
  helpText: Commands whose purpose is to show specific information.
---
schema:
  name: Specification
  fields:
    - name: name
      type: string
    - name: description
      type: string
    - name: sections
      type: SpecSection[]
    - name: requirements
      type: Requirement[]
  required:
    - name
  validation:
    - name: Required fields are present
      arguments:
        - name
---
schema:
  name: SpecSection
  fields:
    - name: name
      type: string
    - name: description
      type: string
    - name: requirements
      type: Requirement[]
  required:
    - name
  validation:
    - name: Required fields are present
      arguments:
        - name
---
schema:
  name: Requirement
  fields:
    - name: id
      type: string
    - name: shall
      type: string
    - name: parent
      type: RequirementReference
    - name: child
      type: RequirementReference
    - name: attributes
      type: RequirementAttribute[]
  required:
    - id
    - shall
  validation:
    - name: Required fields are present
      arguments:
        - id
        - shall
    - name: Requirement ID is unique
      arguments:
        - id
---
schema:
  name: RequirementAttribute
  fields:
    - name: name
      type: string
    - name: value
      type: string
  required:
    - name
    - value
  validation:
    - name: Required fields are present
      arguments:
        - name
        - value
---
schema:
  name: RequirementReference
  fields:
    - name: ids
      type: string[]
  required:
    - ids
  validation:
    - name: Required fields are present
      arguments:
        - ids
    - name: Referenced IDs exist
      arguments:
        - ids<|MERGE_RESOLUTION|>--- conflicted
+++ resolved
@@ -81,9 +81,6 @@
         associated reference capabilities.
 ---
 schema:
-<<<<<<< HEAD
-  name: Enum
-=======
   name: Import
   fields:
     - name: files
@@ -95,7 +92,6 @@
 ---
 schema:
   name: enum
->>>>>>> 6c7a9249
   fields:
     - name: name
       type: string
